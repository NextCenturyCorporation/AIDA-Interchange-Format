--- conflicted
+++ resolved
@@ -30,19 +30,11 @@
 ### How do I migrate from the GAIA/Kotlin version of AIF to the Java version?
 
 First, if you haven't already, you'll need to change your build script or tool to import
-<<<<<<< HEAD
-`aida-interchange-1.0.4-SNAPSHOT.jar` (changed from `gaia-interchange-kotlin-1.0-SNAPSHOT.jar`).
-For gradle, for example, include the following in the dependencies in your `build.gradle` file:
-
-`dependencies {
-    compile 'com.ncc:aida-interchange:1.0.4-SNAPSHOT'
-=======
 `aida-interchange-1.0.4.jar` (changed from `gaia-interchange-kotlin-1.0-SNAPSHOT.jar`).
 For gradle, for example, include the following in the dependencies in your `build.gradle` file:
 
 `dependencies {
     compile 'com.ncc:aida-interchange:1.0.4'
->>>>>>> 7cfe7aa9
 }`
 
 Next, update any source files that import the `edu.isi.gaia` package to use the `com.ncc.aif` package instead.
