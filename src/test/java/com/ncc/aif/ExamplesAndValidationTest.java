--- conflicted
+++ resolved
@@ -52,7 +52,7 @@
             ValidateAIF.createForDomainOntologySource(SEEDLING_ONTOLOGY);
 
     private static final ValidateAIF nistSeedlingValidator =
-            ValidateAIF.create(false, false, true, ImmutableSet.of(SEEDLING_ONTOLOGY));
+            ValidateAIF.create(ImmutableSet.of(SEEDLING_ONTOLOGY), true);
 
     private int assertionCount;
     private int entityCount;
@@ -1008,28 +1008,7 @@
      */
     @Nested
     class InvalidExamples {
-        @Disabled
-        @Test
-<<<<<<< HEAD
-        void confidenceOutsideOfZeroOne() {
-            final Model model = createModel();
-
-            final Resource system = AIFUtils.makeSystemWithURI(model,
-                    "http://www.test.edu/testSystem");
-
-            final Resource entity = AIFUtils.makeEntity(model, "http://www.test.edu/entities/1",
-                    system);
-
-            AIFUtils.markType(model, "http://www.test.org/assertions/1",
-                    // illegal confidence value - not in [0.0, 1.0]
-                    entity, SeedlingOntology.Person, system, 100.0);
-
-            assertFalse(seedlingValidator.validateKB(model));
-        }
-
-        @Test
-=======
->>>>>>> e1627ef4
+        @Test
         void entityMissingType() {
             // having multiple type assertions in case of uncertainty is ok, but there must always
             // be at least one type assertion
