package com.ncc.aif;

import ch.qos.logback.classic.Level;
import ch.qos.logback.classic.Logger;
import com.fasterxml.jackson.core.JsonProcessingException;
import com.google.common.collect.ImmutableList;
import com.google.common.collect.ImmutableMap;
import com.google.common.collect.ImmutableSet;
import com.google.common.io.CharSource;
import com.google.common.io.Resources;
import com.ncc.aif.AIFUtils.*;
import org.apache.jena.query.Dataset;
import org.apache.jena.rdf.model.Model;
import org.apache.jena.rdf.model.ModelFactory;
import org.apache.jena.rdf.model.Resource;
import org.apache.jena.riot.Lang;
import org.apache.jena.riot.RDFDataMgr;
import org.apache.jena.riot.RDFFormat;
import org.apache.jena.tdb.TDBFactory;
import org.apache.jena.vocabulary.RDF;
import org.junit.jupiter.api.*;
import org.junit.jupiter.api.TestInstance.Lifecycle;

import java.io.ByteArrayOutputStream;
import java.io.PrintStream;
import java.nio.charset.StandardCharsets;
import java.nio.file.Files;
import java.nio.file.Path;
import java.util.Arrays;
import java.util.Collections;

import static com.ncc.aif.AIFUtils.*;
import static org.junit.jupiter.api.Assertions.assertNotNull;
import static org.junit.jupiter.api.Assertions.fail;

@TestInstance(Lifecycle.PER_CLASS)
public class ExamplesAndValidationTest {
    // Set this flag to true if attempting to get examples
    private static final boolean FORCE_DUMP = false;

    private static final String LDC_NS = "https://tac.nist.gov/tracks/SM-KBP/2018/LdcAnnotations#";
    private static final String NAMESPACE = "https://tac.nist.gov/tracks/SM-KBP/2018/ontologies/SeedlingOntology#";
    private static final CharSource SEEDLING_ONTOLOGY = Resources.asCharSource(
            Resources.getResource("com/ncc/aif/ontologies/SeedlingOntology"),
            StandardCharsets.UTF_8
    );

    @BeforeAll
    static void declutterLogging() {
        // prevent too much logging from obscuring the Turtle examples which will be printed
        ((Logger) org.slf4j.LoggerFactory.getLogger(Logger.ROOT_LOGGER_NAME)).setLevel(Level.INFO);
    }

    private static final ValidateAIF seedlingValidator =
            ValidateAIF.createForDomainOntologySource(SEEDLING_ONTOLOGY);

    private static final ValidateAIF nistSeedlingValidator =
            ValidateAIF.create(ImmutableSet.of(SEEDLING_ONTOLOGY), ValidateAIF.Restriction.NIST);

    private static final ValidateAIF nistSeedlingHypothesisValidator =
            ValidateAIF.create(ImmutableSet.of(SEEDLING_ONTOLOGY), ValidateAIF.Restriction.NIST_HYPOTHESIS);

    private int assertionCount;
    private int entityCount;
    private int clusterCount;
    private Model model;
    private Resource system;
    private ValidateAIF validator;

    private static String getUri(String localName) {
        return LDC_NS + localName;
    }

    private String getAssertionUri() {
        return getUri("assertion-" + assertionCount++);
    }

    private String getEntityUri() {
        return getUri("entity-" + entityCount++);
    }

    private String getClusterUri() {
        return getUri("cluster-" + clusterCount++);
    }

    private String getTestSystemUri() {
        return getUri("testSystem");
    }

    private Resource addType(Resource resource, Resource type) {
        return markType(model, getAssertionUri(), resource, type, system, 1d);
    }

    private void testInvalid(String name) {
        assertAndDump(model, name, validator, false);
    }

    private void testValid(String name) {
        assertAndDump(model, name, validator, true);
    }

    @BeforeEach
    void setup() {
        assertionCount = 1;
        entityCount = 1;
        clusterCount = 1;

        // create Jena model to house AIF graph
        model = createModel();

        // every AIF needs an object for the system responsible for creating it
        system = makeSystemWithURI(model, getTestSystemUri());
    }

    @Nested
    class ValidExamples {
        ValidExamples() {
            validator = seedlingValidator;
        }

        private final String putinDocumentEntityUri = getUri("E781167.00398");
        private final String putinResidesDocumentRelationUri = getUri("R779959.00000");
        private final String putinElectedDocumentEventUri = getUri("V779961.00010");
        private final String russiaDocumentEntityUri = getUri("E779954.00004");
        private final String russiaOwnsBukDocumentRelationUri = getUri("R779959.00004");
        private final String ukraineDocumentEntityUri = getUri("E779959.00021");
        private final String ukraineOwnsBukDocumentRelationUri = getUri("R779959.00002");
        private final String bukDocumentEntityUri = getUri("E779954.00005");
        private final String bukKBEntityUri = getUri("E0084");
        private final String mh17AttackDocumentEventUri = getUri("V779961.00012");
        private final String mh17DocumentEntityUri = getUri("E779961.00032");

        @Test
        void createSeedlingEntityOfTypePersonWithAllJustificationTypesAndConfidence() {
            // it doesn't matter what URI we give entities, events, etc. so long as they are
            // unique
            final Resource putinMentionResource = makeEntity(model, putinDocumentEntityUri, system);

            // in order to allow uncertainty about the type of an entity, we don't mark an
            // entity's type directly on the entity, but rather make a separate assertion for it
            // its URI doesn't matter either
            final Resource typeAssertion = markType(model, getAssertionUri(), putinMentionResource,
                    SeedlingOntology.Person, system, 1.0);

            // the justification provides the evidence for our claim about the entity's type
            // we attach this justification to both the type assertion and the entity object
            // itself, since it provides evidence both for the entity's existence and its type.
            // in TA1 -> TA2 communications, we attach confidences at the level of justifications
            markTextJustification(model, ImmutableSet.of(putinMentionResource, typeAssertion),
                    "HC000T6IV", 1029, 1033, system, 0.973);

            // let's suppose we also have evidence from an image
            markImageJustification(model, ImmutableSet.of(putinMentionResource, typeAssertion),
                    "NYT_ENG_20181231_03",
                    new BoundingBox(new Point(123, 45), new Point(167, 98)),
                    system, 0.123);

            // and also a video where the entity appears in a keyframe
            markKeyFrameVideoJustification(model, ImmutableSet.of(putinMentionResource, typeAssertion),
                    "NYT_ENG_20181231_03", "keyframe ID",
                    new BoundingBox(new Point(234, 56), new Point(345, 101)),
                    system, 0.234);

            // and also a video where the entity does not appear in a keyframe
            markShotVideoJustification(model, ImmutableSet.of(putinMentionResource, typeAssertion),
                    "SOME_VIDEO", "some shot ID", system, 0.487);

            // and even audio!
            markAudioJustification(model, ImmutableSet.of(putinMentionResource, typeAssertion),
                    "NYT_ENG_201181231", 4.566, 9.876, system, 0.789);

            // also we can link this entity to something in an external KB
            linkToExternalKB(model, putinMentionResource, "freebase:FOO", system, .398);

            // let's mark our entity with some arbitrary system-private data. You can attach such data
            // to nearly anything
            markPrivateData(model, putinMentionResource, "{ 'privateKey' : 'privateValue' }", system);

            testValid("create a seedling entity of type person with textual justification and confidence");
        }

        @Test
        void createSeedlingEntityWithUncertaintyAboutItsType() {
            final Resource entity = makeEntity(model, putinDocumentEntityUri, system);
            final Resource entityIsAPerson = markType(model, getAssertionUri(), entity, SeedlingOntology.Person,
                    system, 0.5);
            final Resource entityIsAPoliticalEntity = markType(model, getAssertionUri(), entity,
                    SeedlingOntology.GeopoliticalEntity, system, 0.2);

            markTextJustification(model, ImmutableSet.of(entity, entityIsAPerson),
                    "HC000T6IV", 1029, 1033, system, 0.973);

            markTextJustification(model, ImmutableSet.of(entity, entityIsAPoliticalEntity),
                    "NYT_ENG_201181231", 343, 367, system, 0.3);

            markAsMutuallyExclusive(model, ImmutableMap.of(ImmutableSet.of(entityIsAPerson), 0.5,
                    ImmutableSet.of(entityIsAPoliticalEntity), 0.2), system, null);

            testValid("create a seedling entity with uncertainty about its type");
        }

        @Test
        void createARelationBetweenTwoSeedlingEntitiesWhereThereIsUncertaintyAboutIdentityOfOneArgument() {
            // we want to represent a "city_of_birth" relation for a person, but we aren't sure whether
            // they were born in Louisville or Cambridge
            final Resource personEntity = makeEntity(model, putinDocumentEntityUri, system);
            markType(model, getAssertionUri(), personEntity, SeedlingOntology.Person, system, 1.0);

            // create entities for the two locations
            final Resource russiaDocumentEntity = makeEntity(model, russiaDocumentEntityUri, system);
            markType(model, getAssertionUri(), russiaDocumentEntity, SeedlingOntology.GeopoliticalEntity, system, 1.0);

            final Resource ukraineDocumentEntity = makeEntity(model, russiaDocumentEntityUri, system);
            markType(model, getAssertionUri(), ukraineDocumentEntity, SeedlingOntology.GeopoliticalEntity, system, 1.0);

            // create an entity for the uncertain place of birth
            final Resource uncertainPlaceOfResidenceEntity = makeEntity(model, getEntityUri(), system);
            markType(model, getAssertionUri(), uncertainPlaceOfResidenceEntity, SeedlingOntology.GeopoliticalEntity, system, 1d);

            // whatever this place turns out to refer to, we're sure it's where they live
            makeRelationInEventForm(model, putinResidesDocumentRelationUri,
                    SeedlingOntology.Physical_Resident,
                    SeedlingOntology.Physical_Resident_Resident, personEntity,
                    SeedlingOntology.Physical_Resident_Place, uncertainPlaceOfResidenceEntity,
                    getAssertionUri(), system, 1.0);

            // we use clusters to represent uncertainty about identity
            // we make two clusters, one for Russia and one for Ukraine
            final Resource russiaCluster = makeClusterWithPrototype(model, getClusterUri(), russiaDocumentEntity, system);
            final Resource ukraineCluster = makeClusterWithPrototype(model, getClusterUri(), ukraineDocumentEntity, system);

            // the uncertain place of birth is either Louisville or Cambridge
            final Resource placeOfResidenceInRussiaCluster = markAsPossibleClusterMember(model,
                    uncertainPlaceOfResidenceEntity, russiaCluster, 0.4, system);
            final Resource placeOfResidenceInUkraineCluster = markAsPossibleClusterMember(model,
                    uncertainPlaceOfResidenceEntity, ukraineCluster, 0.6, system);

            // but not both
            markAsMutuallyExclusive(model, ImmutableMap.of(
                    ImmutableSet.of(placeOfResidenceInUkraineCluster), 0.4,
                    ImmutableSet.of(placeOfResidenceInRussiaCluster), 0.6),
                    system, null);

            testValid("create a relation between two seedling entities where there "
                    + "is uncertainty about identity of one argument");
        }

        @Test
        void createSeedlingEvent() {
            // we make a resource for the event itself
            // mark the event as a Personnel.Elect event; type is encoded separately so we can express
            // uncertainty about type
            final Resource event = makeEvent(model, putinElectedDocumentEventUri, system);
            markType(model, getAssertionUri(), event, SeedlingOntology.Personnel_Elect, system, 1.0);

            // create the two entities involved in the event
            final Resource putin = makeEntity(model, putinDocumentEntityUri, system);
            markType(model, getAssertionUri(), putin, SeedlingOntology.Person, system, 1.0);

            final Resource russia = makeEntity(model, russiaDocumentEntityUri, system);
            markType(model, getAssertionUri(), russia, SeedlingOntology.GeopoliticalEntity, system, 1.0);

            // link those entities to the event
            markAsArgument(model, event,
                    SeedlingOntology.Personnel_Elect_Elect,
                    putin, system, 0.785);
            markAsArgument(model, event,
                    SeedlingOntology.Personnel_Elect_Place,
                    russia, system, 0.589);

            testValid("create a seedling event");
        }

        /**
         * Same as createSeedlingEvent above, except with event argument URI's
         */
        @Test
        void createSeedlingEventWithEventArgumentURI() {
            // we make a resource for the event itself
            // mark the event as a Personnel.Elect event; type is encoded separately so we can express
            // uncertainty about type
            final Resource event = makeEvent(model, putinElectedDocumentEventUri, system);
            markType(model, getAssertionUri(), event, SeedlingOntology.Personnel_Elect, system, 1.0);

            // create the two entities involved in the event
            final Resource putin = makeEntity(model, putinDocumentEntityUri, system);
            markType(model, getAssertionUri(), putin, SeedlingOntology.Person, system, 1.0);

            final Resource russia = makeEntity(model, russiaDocumentEntityUri, system);
            markType(model, getAssertionUri(), russia, SeedlingOntology.GeopoliticalEntity, system, 1.0);

            // link those entities to the event
            markAsArgument(model, event, SeedlingOntology.Personnel_Elect_Elect,
                    putin, system, 0.785, getUri("eventArgument-1"));
            markAsArgument(model, event, SeedlingOntology.Personnel_Elect_Place,
                    russia, system, 0.589, getUri("eventArgument-2"));

            testValid("create a seedling event with event assertion URI");
        }

        @Test
        void useSubgraphConfidencesToShowMutuallyExclusiveLinkedSeedlingEventArgumentOptions() {
            // we want to say that either Ukraine or Russia attacked MH17, but we aren't sure which

            // we make a resource for the event itself
            final Resource event = makeEvent(model, mh17AttackDocumentEventUri, system);

            // mark the event as a Personnel.Elect event; type is encoded separately so we can express
            // uncertainty about type
            // NOTE: mapper keys use '.' separator but produce correct seedling output
            markType(model, getAssertionUri(), event, SeedlingOntology.Conflict_Attack,
                    system, 1.0);

            // create the entities involved in the event
            final Resource ukraine = makeEntity(model, ukraineDocumentEntityUri, system);
            markType(model, getAssertionUri(), ukraine, SeedlingOntology.GeopoliticalEntity, system, 1.0);

            final Resource russia = makeEntity(model, russiaDocumentEntityUri, system);
            markType(model, getAssertionUri(), russia, SeedlingOntology.GeopoliticalEntity, system, 1.0);

            final Resource mh17 = makeEntity(model, mh17DocumentEntityUri, system);
            markType(model, getAssertionUri(), mh17, SeedlingOntology.Vehicle, system, 1.0);

            // we link all possible argument fillers to the event
            final ImmutableSet<Resource> ukraineAttackedMH17 = ImmutableSet.of(
                    markAsArgument(model, event,
                            SeedlingOntology.Conflict_Attack_Attacker, ukraine, system, null),
                    markAsArgument(model, event,
                            SeedlingOntology.Conflict_Attack_Target, mh17, system, null));

            final ImmutableSet<Resource> russiaAttackedMH17 = ImmutableSet.of(
                    markAsArgument(model, event,
                            SeedlingOntology.Conflict_Attack_Attacker, russia, system, null),
                    markAsArgument(model, event,
                            SeedlingOntology.Conflict_Attack_Target, mh17, system, null));

            // then we mark these as mutually exclusive
            // we also mark confidence 0.2 that neither of these are true
            markAsMutuallyExclusive(model, ImmutableMap.of(ukraineAttackedMH17, 0.6,
                    russiaAttackedMH17, 0.2), system, 0.2);

            testValid("seedling sub-graph confidences");
        }

        @Test
        void twoSeedlingHypotheses() {
            // we want to represent that we know, regardless of hypothesis, that there is a BUK missile launcher,
            // a plane MH17, two countries (Russia and Ukraine), and the BUK missile launcher was used to attack MH17
            final Resource buk = makeEntity(model, bukDocumentEntityUri, system);
            markType(model, getAssertionUri(), buk, SeedlingOntology.Weapon, system, 1.0);

            final Resource mh17 = makeEntity(model, mh17DocumentEntityUri, system);
            markType(model, getAssertionUri(), mh17, SeedlingOntology.Vehicle, system, 1.0);

            final Resource russia = makeEntity(model, russiaDocumentEntityUri, system);
            markType(model, getAssertionUri(), russia, SeedlingOntology.GeopoliticalEntity, system, 1.0);

            final Resource ukraine = makeEntity(model, ukraineDocumentEntityUri, system);
            markType(model, getAssertionUri(), ukraine, SeedlingOntology.GeopoliticalEntity, system, 1.0);

            final Resource attackOnMH17 = makeEvent(model, mh17AttackDocumentEventUri, system);
            markType(model, getAssertionUri(), attackOnMH17, SeedlingOntology.Conflict_Attack,
                    system, 1.0);
            markAsArgument(model, attackOnMH17, SeedlingOntology.Conflict_Attack_Target,
                    mh17, system, null);
            markAsArgument(model, attackOnMH17, SeedlingOntology.Conflict_Attack_Instrument,
                    buk, system, null);

            final Resource isAttacker = SeedlingOntology.Conflict_Attack_Attacker;

            // under the background hypothesis that the BUK is Russian, we believe Russia attacked MH17
            final Resource bukIsRussian = makeRelationInEventForm(model, russiaOwnsBukDocumentRelationUri,
                    SeedlingOntology.GeneralAffiliation_APORA,
                    SeedlingOntology.GeneralAffiliation_APORA_Affiliate, buk,
                    SeedlingOntology.GeneralAffiliation_APORA_Affiliation, russia,
                    getAssertionUri(), system, 1.0);

            final Resource bukIsRussianHypothesis = makeHypothesis(model, getUri("hypothesis-1"),
                    ImmutableSet.of(bukIsRussian), system);
            final Resource russiaShotMH17 = markAsArgument(model, attackOnMH17, isAttacker, russia, system, 1.0);
            markDependsOnHypothesis(russiaShotMH17, bukIsRussianHypothesis);
            markConfidence(model, bukIsRussianHypothesis, 0.75, system);

            // under the background hypothesis that BUK is Ukrainian, we believe Ukraine attacked MH17
            final Resource bukIsUkrainian = makeRelationInEventForm(model, ukraineOwnsBukDocumentRelationUri,
                    SeedlingOntology.GeneralAffiliation_APORA,
                    SeedlingOntology.GeneralAffiliation_APORA_Affiliate, buk,
                    SeedlingOntology.GeneralAffiliation_APORA_Affiliation, ukraine,
                    getAssertionUri(), system, 1.0);

            final Resource bukIsUkranianHypothesis = makeHypothesis(model, getUri("hypothesis-2"),
                    ImmutableSet.of(bukIsUkrainian), 0.25, system);
            final Resource ukraineShotMH17 = markAsArgument(model, attackOnMH17, isAttacker, russia, system, 1.0);
            markDependsOnHypothesis(ukraineShotMH17, bukIsUkranianHypothesis);

            testValid("two seedling hypotheses");
        }

        // Create simple hypothesis that the BUK weapon system was owned by Russia
        @Test
        void simpleHypothesisWithCluster() {
            // buk document entity
            final Resource buk = makeEntity(model, bukDocumentEntityUri, system);
            final Resource bukIsWeapon = markType(model, getAssertionUri(), buk, SeedlingOntology.Weapon,
                    system, 1.0);

            // buk cross-document entity
            final Resource bukKBEntity = makeEntity(model, bukKBEntityUri, system);
            final Resource bukKBIsWeapon = markType(model, getAssertionUri(), bukKBEntity, SeedlingOntology.Weapon,
                    system, 1.0);

            // russia document entity
            final Resource russia = makeEntity(model, russiaDocumentEntityUri, system);
            final Resource russiaIsGPE = markType(model, getAssertionUri(), russia, SeedlingOntology.GeopoliticalEntity,
                    system, 1.0);

            // cluster buk
            final Resource bukCluster = makeClusterWithPrototype(model, getClusterUri(), bukKBEntity, system);
            final Resource bukIsClustered = markAsPossibleClusterMember(model, buk, bukCluster, .9, system);

            // Russia owns buk relation
            final Resource bukIsRussian = makeRelation(model, russiaOwnsBukDocumentRelationUri, system);
            markType(model, getAssertionUri(), bukIsRussian, SeedlingOntology.GeneralAffiliation_APORA,
                    system, 1.0);
            final Resource bukArgument = markAsArgument(model, bukIsRussian,
                    SeedlingOntology.GeneralAffiliation_APORA_Affiliate, buk, system, 1.0);
            final Resource russiaArgument = markAsArgument(model, bukIsRussian,
                    SeedlingOntology.GeneralAffiliation_APORA_Affiliation, russia, system, 1.0);

            // Russia owns buk hypothesis
            final Resource bukIsRussianHypothesis = makeHypothesis(model, getUri("hypothesis-1"),
                    ImmutableSet.of(
                            buk, bukIsWeapon, bukIsClustered,
                            russia, russiaIsGPE,
                            bukIsRussian, bukArgument, russiaArgument
                    ), system);

            testValid("simple hypothesis with cluster");
        }

        // Create simple hypothesis with an importance value where the BUK weapon system was owned by Russia
        @Test
        void simpleHypothesisWithImportanceWithCluster() {
            // buk document entity
            final Resource buk = makeEntity(model, bukDocumentEntityUri, system);
            final Resource bukIsWeapon = markType(model, getAssertionUri(), buk, SeedlingOntology.Weapon,
                    system, 1.0);

            // buk cross-document entity
            final Resource bukKBEntity = makeEntity(model, bukKBEntityUri, system);
            final Resource bukKBIsWeapon = markType(model, getAssertionUri(), bukKBEntity, SeedlingOntology.Weapon,
                    system, 1.0);

            // russia document entity
            final Resource russia = makeEntity(model, russiaDocumentEntityUri, system);
            final Resource russiaIsGPE = markType(model, getAssertionUri(), russia, SeedlingOntology.GeopoliticalEntity,
                    system, 1.0);

            // cluster buk
            final Resource bukCluster = makeClusterWithPrototype(model, getClusterUri(), bukKBEntity, system);
            final Resource bukIsClustered = markAsPossibleClusterMember(model, buk, bukCluster, .9, system);
            // add importance of 90
            markImportance(bukCluster, 90);

            // Russia owns buk relation
            final Resource bukIsRussian = makeRelation(model, russiaOwnsBukDocumentRelationUri, system);
            markType(model, getAssertionUri(), bukIsRussian, SeedlingOntology.GeneralAffiliation_APORA,
                    system, 1.0);
            final Resource bukArgument = markAsArgument(model, bukIsRussian,
                    SeedlingOntology.GeneralAffiliation_APORA_Affiliate, buk, system, 1.0);
            final Resource russiaArgument = markAsArgument(model, bukIsRussian,
                    SeedlingOntology.GeneralAffiliation_APORA_Affiliation, russia, system, 1.0);
            // add importance to the statements
            markImportance(bukArgument, 100);
            markImportance(russiaArgument, 125);

            // Russia owns buk hypothesis
            final Resource bukIsRussianHypothesis = makeHypothesis(model, getUri("hypothesis-1"),
                    ImmutableSet.of(
                            buk, bukIsWeapon, bukIsClustered,
                            russia, russiaIsGPE,
                            bukIsRussian, bukArgument, russiaArgument
                    ), system);

            markImportance(bukIsRussianHypothesis, 102); //add importance of 102

            testValid("simple hypothesis with importance with cluster");
        }

        @Test
        void createSeedlingEntityOfTypePersonWithImageJustificationAndVector() {
            // it doesn't matter what URI we give entities, events, etc. so long as they are unique
            final Resource putin = makeEntity(model, putinDocumentEntityUri, system);

            // in order to allow uncertainty about the type of an entity, we don't mark an
            // entity's type directly on the entity, but rather make a separate assertion for it
            // its URI doesn't matter either
            final Resource typeAssertion = markType(model, getAssertionUri(), putin, SeedlingOntology.Person,
                    system, 1.0);

            // the justification provides the evidence for our claim about the entity's type
            // we attach this justification to both the type assertion and the entity object
            // itself, since it provides evidence both for the entity's existence and its type.
            // in TA1 -> TA2 communications, we attach confidences at the level of justifications

            // let's suppose we have evidence from an image
            AIFUtils.markImageJustification(model, ImmutableSet.of(putin, typeAssertion),
                    "NYT_ENG_20181231_03",
                    new BoundingBox(new Point(123, 45), new Point(167, 98)),
                    system, 0.123);

            // let's mark our entity with some arbitrary system-private data. You can attach such data
            // to nearly anything
            try {
                markPrivateData(model, putin, getUri("testSystem-personVector"),
                        Arrays.asList(2.0, 7.5, 0.2, 8.1), system);
            } catch (JsonProcessingException jpe) {
                System.err.println("Unable to convert vector data to String " + jpe.getMessage());
                jpe.printStackTrace();
            }

            testValid("create a seedling entity of type person with image " +
                    "justification and vector");
        }

        @Test
        void createSeedlingEntityWithAlternateNames() {
            // assign alternate names to the putin entity
            final Resource putin = makeEntity(model, putinDocumentEntityUri, system);
            markType(model, getAssertionUri(), putin, SeedlingOntology.Person, system, 1.0);
            markName(putin, "Путина");
            markName(putin, "Владимира Путина");


            final Resource results = makeEntity(model, getUri("E966733.00068"), system);
            markType(model, getAssertionUri(), results, SeedlingOntology.Results, system, 1.0);
            markTextValue(results, "проти 10,19%");

            final Resource value = makeEntity(model, getUri("E831667.00871"), system);
            markType(model, getAssertionUri(), value, SeedlingOntology.NumericalValue, system, 1.0);
            markNumericValueAsDouble(value, 16.0);
            markNumericValueAsLong(value, (long) 16);
            markNumericValueAsString(value, "на висоті менше 16 кілометрів");
            markNumericValueAsString(value, "at a height less than 16 kilometers");

            testValid("create a seedling entity of type person with names");
        }

        @Test
        void createCompoundJustification() {
            // we make a resource for the event itself
            // mark the event as a Personnel.Elect event; type is encoded separately so we can express
            // uncertainty about type
            final Resource event = makeEvent(model, putinElectedDocumentEventUri, system);
            final Resource eventTypeAssertion = markType(model, getAssertionUri(), event,
                    SeedlingOntology.Personnel_Elect, system, 1.0);

            // create the two entities involved in the event
            final Resource putin = makeEntity(model, putinDocumentEntityUri, system);
            final Resource personTypeAssertion = markType(model, getAssertionUri(), putin,
                    SeedlingOntology.Person, system, 1.0);

            final Resource russia = makeEntity(model, russiaDocumentEntityUri, system);
            final Resource gpeTypeAssertion = markType(model, getAssertionUri(), russia,
                    SeedlingOntology.GeopoliticalEntity, system, 1.0);

            // link those entities to the event
            final Resource electeeArgument = markAsArgument(model, event,
                    SeedlingOntology.Personnel_Elect_Elect,
                    putin, system, 0.785, getAssertionUri());
            final Resource placeArgument = markAsArgument(model, event,
                    SeedlingOntology.Personnel_Elect_Place,
                    russia, system, 0.589, getAssertionUri());


            // the justification provides the evidence for our claim about the entity's type
            // we attach this justification to both the type assertion and the entity object
            // itself, since it provides evidence both for the entity's existence and its type.
            // in TA1 -> TA2 communications, we attach confidences at the level of justifications
            final Resource textJustification = makeTextJustification(model, "NYT_ENG_20181231",
                    42, 143, system, 0.973);

            markJustification(personTypeAssertion, textJustification);
            markJustification(putin, textJustification);
            addSourceDocumentToJustification(textJustification, "NYT_PARENT_ENG_20181231_03");

            // let's suppose we also have evidence from an image
            final Resource imageJustification = makeImageJustification(model, "NYT_ENG_20181231_03",
                    new BoundingBox(new Point(123, 45), new Point(167, 98)), system, 0.123);

            // and also a video where the entity appears in a keyframe
            final Resource keyFrameVideoJustification = makeKeyFrameVideoJustification(model,
                    "NYT_ENG_20181231_03", "keyframe ID",
                    new BoundingBox(new Point(234, 56), new Point(345, 101)), system, 0.234);

            // and also a video where the entity does not appear in a keyframe
            final Resource shotVideoJustification = makeShotVideoJustification(model, "SOME_VIDEO",
                    "some shot ID", system, 0.487);

            // and even audio!
            final Resource audioJustification = makeAudioJustification(model, "NYT_ENG_201181231",
                    4.566, 9.876, system, 0.789);

            // combine all justifications into single justifiedBy triple with new confidence
            markCompoundJustification(model, ImmutableSet.of(electeeArgument),
                    ImmutableSet.of(textJustification, imageJustification, keyFrameVideoJustification,
                            shotVideoJustification, audioJustification), system, 0.321);

            markCompoundJustification(model, ImmutableSet.of(placeArgument), ImmutableSet.of(textJustification, imageJustification),
                    system, 0.543);

            testValid("create a compound justification");
        }

        @Test
        void createHierarchicalCluster() {
            // we want to say that the cluster of Trump entities might be the same as the cluster of the president entities
            // create president entities
            final Resource presidentUSA = makeEntity(model, getEntityUri(), system);
            markType(model, getAssertionUri(), presidentUSA, SeedlingOntology.GeopoliticalEntity, system, 1.0);
            markName(presidentUSA, "the president");

            // clustered entities don't require types
            final Resource newPresident = makeEntity(model, getEntityUri(), system);
            markName(newPresident, "the newly-inaugurated president");

            final Resource president45 = makeEntity(model, getEntityUri(), system);
            markType(model, getAssertionUri(), president45, SeedlingOntology.GeopoliticalEntity, system, 1.0);
            markName(president45, "the 45th president");

            // cluster president entities
            final Resource presidentCluster = makeClusterWithPrototype(model, getClusterUri(), presidentUSA, system);
            markAsPossibleClusterMember(model, newPresident, presidentCluster, .8, system);
            markAsPossibleClusterMember(model, president45, presidentCluster, .7, system);

            // create Trump entities
            final Resource donaldTrump = makeEntity(model, getEntityUri(), system);
            markType(model, getAssertionUri(), donaldTrump, SeedlingOntology.Person, system, .4);
            markName(donaldTrump, "Donald Trump");

            final Resource trump = makeEntity(model, getEntityUri(), system);
            markType(model, getAssertionUri(), trump, SeedlingOntology.Person, system, .5);
            markName(trump, "Trump");

            // cluster trump entities
            final Resource trumpCluster = makeClusterWithPrototype(model, getClusterUri(), donaldTrump, system);
            markAsPossibleClusterMember(model, trump, trumpCluster, .9, system);

            // mark president cluster as being part of trump cluster
            markAsPossibleClusterMember(model, presidentCluster, trumpCluster, .6, system);

            testValid("seedling hierarchical cluster");
        }

        /**
         * Simplest possible cluster example.  Two entities might be the same thing.
         */
        @Test
        void createASimpleCluster() {
            // Two people, probably the same person
            final Resource putin = makeEntity(model, putinDocumentEntityUri, system);
            markType(model, getAssertionUri(), putin, SeedlingOntology.Person, system, 1.0);
            markName(putin, "Путин");

            final Resource vladimirPutin = makeEntity(model, getUri("E780885.00311"), system);
            markType(model, getAssertionUri(), vladimirPutin, SeedlingOntology.Person, system, 1.0);
            markName(vladimirPutin, "Vladimir Putin");

            // create a cluster with prototype
            final Resource putinCluster = makeClusterWithPrototype(model, getClusterUri(), putin, system);

            // person 1 is definitely in the cluster, person 2 is probably in the cluster
            markAsPossibleClusterMember(model, putin, putinCluster, 1d, system);
            markAsPossibleClusterMember(model, vladimirPutin, putinCluster, 0.71, system);

            testValid("create a simple cluster");
        }

        /**
         * Simplest possible cluster example, plus justification
         */
        @Test
        void createASimpleClusterWithJustification() {
            // Two people, probably the same person
            final Resource putin = makeEntity(model, putinDocumentEntityUri, system);
            markType(model, getAssertionUri(), putin, SeedlingOntology.Person, system, 1.0);
            markName(putin, "Путин");

            final Resource vladimirPutin = makeEntity(model, getUri("E780885.00311"), system);
            markType(model, getAssertionUri(), vladimirPutin, SeedlingOntology.Person, system, 1.0);
            markName(vladimirPutin, "Vladimir Putin");

            // create a cluster with prototype
            final Resource putinCluster = makeClusterWithPrototype(model, getClusterUri(), putin, system);

            // person 1 is definitely in the cluster, person 2 is probably in the cluster
            markAsPossibleClusterMember(model, putin, putinCluster, 1d, system);
            final Resource vladMightBePutin = markAsPossibleClusterMember(model, vladimirPutin, putinCluster,
                    0.71, system);

            markTextJustification(model, vladMightBePutin, "NYT_ENG_20181231", 42,
                    143, system, 0.973);

            testValid("create a simple cluster with justification");
        }

        /**
         * Simplest possible cluster example, plus handle
         */
        @Test
        void createASimpleClusterWithHandle() {
            // Two people, probably the same person
            final String vladName = "Vladimir Putin";
            final Resource vladimirPutin = makeEntity(model, getUri("E780885.00311"), system);
            markType(model, getAssertionUri(), vladimirPutin, SeedlingOntology.Person, system, 1.0);
            markName(vladimirPutin, vladName);

            final Resource putin = makeEntity(model, putinDocumentEntityUri, system);
            markType(model, getAssertionUri(), putin, SeedlingOntology.Person, system, 1.0);
            markName(putin, "Путин");

            // create a cluster with prototype
            final Resource putinCluster = makeClusterWithPrototype(model, getClusterUri(), vladimirPutin, vladName, system);

            // person 1 is definitely in the cluster, person 2 is probably in the cluster
            markAsPossibleClusterMember(model, putin, putinCluster, 0.71, system);

            testValid("create a simple cluster with handle");
        }

        /**
         * Shows how to create a relation with uncertain endpoints using the version of coreference expected for
         * output NIST will execute SPARQL queries on.
         * <p>
         * In NIST-AIF (NAIF), all entities are restricted to justifications from a single document. All cross-document
         * coreference is indicated via cluster membership. Also, each entity is required to be part of at least
         * one cluster.
         */
        @Test
        void relationWhereBothEndpointsAreAmbiguousNISTRestrictedVersion() {
            // let's imagine we have three documents.  We will make TextJustification objects for some entity mentions in
            // them which we will use later (with bogus offsets, because I don't want to bother to count them out).
            // Since NAIF requires entities to be restricted to justifications from a single document, we go ahead and
            // create our entities now, too.

            // In all the below, we are going to imagine the system is unsure whether "President Obama" is "Barack
            // Obama" or "Michelle Obama" and whether "Secretary Clinton" is "Hillary Clinton" or "Bill Clinton"

            // document 1: [Michelle Obama] was first Lady (married to [Barack Obama]).  [President Obama] was
            // a senator from Chicago.
            final Resource michelleObamaMention = makeTextJustification(model, "doc1", 0,
                    1, system, 1.0);
            final Resource firstLadyMention = makeTextJustification(model, "doc1", 0,
                    1, system, 1.0);
            final Resource barackObamaDoc1Mention = makeTextJustification(model, "doc1", 0,
                    1, system, 1.0);
            final Resource presidentObamaDoc1Mention = makeTextJustification(model, "doc1", 0,
                    1, system, 1.0);

            final Resource michelleObamaDoc1 = makeEntity(model, getUri("entity-michelleObamaDoc1"), system);
            markJustification(michelleObamaDoc1, michelleObamaMention);
            markJustification(michelleObamaDoc1, firstLadyMention);

            final Resource barackObamaDoc1 = makeEntity(model, getUri("entity-barackObamaDoc1"), system);
            markJustification(barackObamaDoc1, barackObamaDoc1Mention);

            // the uncertain "President Obama" gets its own entity, since we aren't sure which of the other two it
            // is identical to
            final Resource uncertainPresidentObamaDoc1 = makeEntity(model,
                    getUri("entity-uncertainPresidentObamaDoc1"), system);
            markJustification(uncertainPresidentObamaDoc1, presidentObamaDoc1Mention);

            // document 2 text: "[Barack Obama] was the 44th president of the United States. [President Obama] was elected
            // in 2008.  [President Obama] worked with [Secretary Clinton].
            final Resource barackObamaDoc2Mention = makeTextJustification(model, "doc2", 0,
                    1, system, 1.0);
            final Resource presidentObamaDoc2Mention1 = makeTextJustification(model, "doc2", 0,
                    1, system, 1.0);
            final Resource presidentObamaDoc2Mention2 = makeTextJustification(model, "doc2", 0,
                    1, system, 1.0);
            final Resource secretaryClintonDoc2Mention = makeTextJustification(model, "doc2", 0,
                    1, system, 1.0);


            final Resource barackObamaDoc2 = makeEntity(model, getUri("entity-barackObamaDoc2"), system);
            markJustification(barackObamaDoc2, barackObamaDoc2Mention);

            final Resource uncertainPresidentObamaDoc2 = makeEntity(model,
                    getUri("entity-uncertainPresidentObamaDoc2"), system);
            markJustification(uncertainPresidentObamaDoc2, presidentObamaDoc2Mention1);
            markJustification(uncertainPresidentObamaDoc2, presidentObamaDoc2Mention2);

            final Resource uncertainSecretaryClintonDoc2 = makeEntity(model,
                    getUri("entity-uncertainSecretaryClintonDoc2"), system);
            markJustification(uncertainSecretaryClintonDoc2, secretaryClintonDoc2Mention);


            // document 3 text:  [Bill Clinton] is married to Hilary Clinton.  [Secretary Clinton] doesn't like hamburgers.
            final Resource billClintonMention = makeTextJustification(model, "doc3", 0,
                    1, system, 1.0);
            final Resource hillaryClintonMention = makeTextJustification(model, "doc3", 0,
                    1, system, 1.0);
            final Resource uncertainSecretaryClintonDoc3Mention = makeTextJustification(model, "doc3", 0,
                    1, system, 1.0);

            final Resource billClintonDoc3 = makeEntity(model, getUri("entity-billClintonDoc3"), system);
            markJustification(billClintonDoc3, billClintonMention);

            final Resource hillaryClintonDoc3 = makeEntity(model, getUri("entity-hillaryClintonDoc3"), system);
            markJustification(hillaryClintonDoc3, hillaryClintonMention);

            final Resource uncertainSecretaryClintonDoc3 = makeEntity(model,
                    getUri("entity-uncertainSecretaryClintonDoc3"), system);
            markJustification(uncertainSecretaryClintonDoc3, uncertainSecretaryClintonDoc3Mention);

            // mark that all these entities are people
            for (Resource person : ImmutableList.of(michelleObamaDoc1, barackObamaDoc1, uncertainPresidentObamaDoc1,
                    barackObamaDoc2, uncertainPresidentObamaDoc2, uncertainSecretaryClintonDoc2,
                    billClintonDoc3, hillaryClintonDoc3, uncertainSecretaryClintonDoc3)) {
                markType(model, getAssertionUri(), person, SeedlingOntology.Person, system, 1.0);
            }

            // in NAIF, all cross-document linking is done via clusters and every entity must belong to some cluster
            final Resource michelleObamaCluster = makeClusterWithPrototype(model, getClusterUri(), michelleObamaDoc1, system);
            final Resource barackObamaCluster = makeClusterWithPrototype(model, getClusterUri(), barackObamaDoc1, system);
            final Resource billClintonCluster = makeClusterWithPrototype(model, getClusterUri(), billClintonDoc3, system);
            final Resource hillaryClintonCluster = makeClusterWithPrototype(model,
                    getClusterUri(), hillaryClintonDoc3, system);

            // There are also some entities whose reference to is ambiguous. They belong to multiple clusters.
            final Resource presidentObamaDoc1IsMichelle = markAsPossibleClusterMember(model,
                    uncertainPresidentObamaDoc1, michelleObamaCluster, 0.5, system);
            final Resource presidentObamaDoc1IsBarack = markAsPossibleClusterMember(model,
                    uncertainPresidentObamaDoc1, barackObamaCluster, 0.5, system);
            markEdgesAsMutuallyExclusive(model, ImmutableMap.of(presidentObamaDoc1IsMichelle, 0.5,
                    presidentObamaDoc1IsBarack, 0.5), system, null);

            final Resource presidentObamaDoc2IsMichelle = markAsPossibleClusterMember(model,
                    uncertainPresidentObamaDoc2, michelleObamaCluster, 0.5, system);
            final Resource presidentObamaDoc2IsBarack = markAsPossibleClusterMember(model,
                    uncertainPresidentObamaDoc2, barackObamaCluster, 0.5, system);
            markEdgesAsMutuallyExclusive(model, ImmutableMap.of(presidentObamaDoc2IsMichelle, 0.5,
                    presidentObamaDoc2IsBarack, 0.5), system, null);

            final Resource secretaryClintonDoc2IsBill = markAsPossibleClusterMember(model,
                    uncertainSecretaryClintonDoc2, billClintonCluster, 0.5, system);
            final Resource secretaryClintonDoc2IsHillary = markAsPossibleClusterMember(model,
                    uncertainSecretaryClintonDoc2, hillaryClintonCluster, 0.5, system);
            markEdgesAsMutuallyExclusive(model, ImmutableMap.of(secretaryClintonDoc2IsBill, 0.5,
                    secretaryClintonDoc2IsHillary, 0.5), system, null);

            final Resource secretaryClintonDoc3IsBill = markAsPossibleClusterMember(model,
                    uncertainSecretaryClintonDoc3, billClintonCluster, 0.5, system);
            final Resource secretaryClintonDoc3IsHillary = markAsPossibleClusterMember(model,
                    uncertainSecretaryClintonDoc3, hillaryClintonCluster, 0.5, system);
            markEdgesAsMutuallyExclusive(model, ImmutableMap.of(secretaryClintonDoc3IsBill, 0.5,
                    secretaryClintonDoc3IsHillary, 0.5), system, null);

            // relation that President Obama (of uncertain reference) worked with Secretary Clinton (of uncertain reference)
            // is asserted in document 2
            final Resource relation = makeRelationInEventForm(model, getUri("relation-1"),
                    SeedlingOntology.PersonalSocial_Business,
                    SeedlingOntology.PersonalSocial_Business_Person,
                    uncertainPresidentObamaDoc2,
                    SeedlingOntology.PersonalSocial_Business_Person,
                    uncertainSecretaryClintonDoc2, getAssertionUri(), system, 0.75);
            // mark justification "President Obama worked with Secretary Clinton"
            markTextJustification(model, relation, "doc2", 0, 10, system,
                    0.75);

            testValid("create a relation where both endpoints are ambiguous (NIST way)");
        }

        /**
         * Another way to represent cross-document coref + relations. This way allows entities to have justifications from
         * multiple documents and only uses clusters when needed to represent coreference uncertainty. This way is not
         * allowable in output intended for NIST to run SPARQL queries over.
         * <p>
         * For reference, search for "DIFFERENCE" to find places where this diverges from the NAIF version.
         */
        @Test
        void relationWhereBothEndpointsAreAmbiguousCrossDocEntitiesVersion() {
            // let's imagine we have three documents.  We will make TextJustification objects for some entity mentions in
            // them which we will use later (with bogus offsets, because I don't want to bother to count them out).

            // In all the below, we are going to imagine the system is unsure whether "President Obama" is "Barack
            // Obama" or "Michelle Obama" and whether "Secretary Clinton" is "Hillary Clinton" or "Bill Clinton"

            // document 1: [Michelle Obama] was first Lady (married to [Barack Obama]).  [President Obama] was
            // a senator from Chicago.
            final Resource michelleObamaMention = makeTextJustification(model, "doc1", 0,
                    1, system, 1.0);
            final Resource firstLadyMention = makeTextJustification(model, "doc1", 0,
                    1, system, 1.0);
            final Resource barackObamaDoc1Mention = makeTextJustification(model, "doc1", 0,
                    1, system, 1.0);
            final Resource presidentObamaDoc1Mention = makeTextJustification(model, "doc1", 0,
                    1, system, 1.0);

            // DIFFERENCE: notice we don't create a separate set of entities for each document. Instead we will create them
            // below at the corpus level

            // document 2 text: "[Barack Obama] was the 44th president of the United States. [President Obama] was elected
            // in 2008.  [President Obama] worked with [Secretary Clinton].
            final Resource barackObamaDoc2Mention = makeTextJustification(model, "doc2", 0,
                    1, system, 1.0);
            final Resource presidentObamaDoc2Mention1 = makeTextJustification(model, "doc2", 0,
                    1, system, 1.0);
            final Resource presidentObamaDoc2Mention2 = makeTextJustification(model, "doc2", 0,
                    1, system, 1.0);
            final Resource secretaryClintonDoc2Mention = makeTextJustification(model, "doc2", 0,
                    1, system, 1.0);

            // document 3 text:  [Bill Clinton] is married to Hilary Clinton.  [Secretary Clinton] doesn't like hamburgers.
            final Resource billClintonMention = makeTextJustification(model, "doc3", 0,
                    1, system, 1.0);
            final Resource hillaryClintonMention = makeTextJustification(model, "doc3", 0,
                    1, system, 1.0);
            final Resource uncertainSecretaryClintonDoc3Mention = makeTextJustification(model, "doc3", 0,
                    1, system, 1.0);

            // DIFFERENCE: here we make our corpus-level entities

            final Resource michelleObama = makeEntity(model, getUri("entity-michelleObama"), system);
            markJustification(michelleObama, michelleObamaMention);
            markJustification(michelleObama, firstLadyMention);

            final Resource barackObama = makeEntity(model, getUri("entity-barackObama"), system);
            markJustification(barackObama, barackObamaDoc1Mention);
            markJustification(barackObama, barackObamaDoc2Mention);

            final Resource billClinton = makeEntity(model, getUri("entity-billClinton"), system);
            markJustification(billClinton, billClintonMention);

            final Resource hillaryClinton = makeEntity(model, getUri("entity-hillaryClinton"), system);
            markJustification(hillaryClinton, hillaryClintonMention);

            // the uncertain "President Obama" gets its own entity, since we aren't sure which other entity it is
            // identical to. Here we are assuming all the "President Obamas" in our little mini-corpus are the same person.
            final Resource presidentObama = makeEntity(model, getUri("entity-presidentObama"), system);
            markJustification(presidentObama, presidentObamaDoc1Mention);
            markJustification(presidentObama, presidentObamaDoc2Mention2);
            markJustification(presidentObama, presidentObamaDoc2Mention1);

            // same for "Secretary Clinton"
            final Resource secretaryClinton = makeEntity(model, getUri("entity-secretaryClinton"), system);
            markJustification(secretaryClinton, secretaryClintonDoc2Mention);
            markJustification(secretaryClinton, uncertainSecretaryClintonDoc3Mention);

            // mark that all these entities are people
            for (Resource person : ImmutableList.of(michelleObama, barackObama, presidentObama,
                    secretaryClinton, billClinton, hillaryClinton)) {
                markType(model, getAssertionUri(), person, SeedlingOntology.Person, system, 1.0);
            }

            // in general AIF you only need to use clusters if you need to show coreference uncertainty (which in this
            // case we do for all entities)
            final Resource michelleObamaCluster = makeClusterWithPrototype(model, getClusterUri(), michelleObama, system);
            final Resource barackObamaCluster = makeClusterWithPrototype(model, getClusterUri(), barackObama, system);
            final Resource billClintonCluster = makeClusterWithPrototype(model, getClusterUri(), billClinton, system);
            final Resource hillaryClintonCluster = makeClusterWithPrototype(model, getClusterUri(), hillaryClinton, system);

            // mark coref uncertainty for "President Obama" and "Secretary Clinton"
            final Resource presidentObamaIsMichelle = markAsPossibleClusterMember(model,
                    presidentObama, michelleObamaCluster, 0.5, system);
            final Resource presidentObamaIsBarack = markAsPossibleClusterMember(model,
                    presidentObama, barackObamaCluster, 0.5, system);
            markEdgesAsMutuallyExclusive(model, ImmutableMap.of(presidentObamaIsMichelle, 0.5,
                    presidentObamaIsBarack, 0.5), system, null);

            final Resource secretaryClintonIsBill = markAsPossibleClusterMember(model,
                    secretaryClinton, billClintonCluster, 0.5, system);
            final Resource secretaryClintonIsHillary = markAsPossibleClusterMember(model,
                    secretaryClinton, hillaryClintonCluster, 0.5, system);
            markEdgesAsMutuallyExclusive(model, ImmutableMap.of(secretaryClintonIsBill, 0.5,
                    secretaryClintonIsHillary, 0.5), system, null);

            // relation that President Obama (of uncertain reference) worked with Secretary Clinton (of uncertain reference)
            // is asserted in document 2
            final Resource relation = makeRelationInEventForm(model, getUri("relation-1"),
                    SeedlingOntology.PersonalSocial_Business,
                    SeedlingOntology.PersonalSocial_Business_Person,
                    presidentObama,
                    SeedlingOntology.PersonalSocial_Business_Person,
                    secretaryClinton, getAssertionUri(), system, 0.75);

            // mark justification "President Obama worked with Secretary Clinton"
            markTextJustification(model, relation, "doc2", 0, 10, system,
                    0.75);

            testValid("create a relation where both endpoints are ambiguous (unrestricted way)");
        }

        @Test
        void createEntityWithDiskBaseModelAndWriteOut() {
            final Model model = createDiskBasedModel();

            // every AIF needs an object for the system responsible for creating it
            final Resource system = makeSystemWithURI(model, getTestSystemUri());

            final Resource entity = makeEntity(model, putinDocumentEntityUri, system);
            final Resource entityIsAPerson = markType(model, getAssertionUri(), entity, SeedlingOntology.Person,
                    system, 0.5);
//        final Resource entityIsAPoliticalEntity = markType(model, getAssertionUri(), entity,
//                SeedlingOntology.GeopoliticalEntity, system, 0.2);

            markTextJustification(model, ImmutableSet.of(entityIsAPerson),
                    "HC000T6IV", 1029, 1033, system, 0.973);

            Path filename = writeModelToDisk(model);

            final Model model2 = readModelFromDisk(filename);
            Resource rtest = model2.getResource(putinDocumentEntityUri);
            assertNotNull(rtest, "Entity does not exist");
        }

    }


    /**
     * Don't do what these do!
     * <p>
     * These should fail to validate.
     */
    @Nested
    class InvalidExamples {
        InvalidExamples() {
            validator = seedlingValidator;
        }

        @Test
        void entityMissingType() {
            // having multiple type assertions in case of uncertainty is ok, but there must always
            // be at least one type assertion
            AIFUtils.makeEntity(model, "http://www.test.edu/entities/1", system);
            testInvalid("Invalid: entity with missing type");
        }

        @Test
        void eventMissingType() {
            // having multiple type assertions in case of uncertainty is ok, but there must always
            // be at least one type assertion
            AIFUtils.makeEvent(model, "http://www.test.edu/events/1", system);
            testInvalid("Invalid: event missing type");
        }

        @Test
        void nonTypeUsedAsType() {
            final Resource entity = AIFUtils.makeEntity(model, "http://www.test.edu/entities/1", system);
            // use a blank node as the bogus entity type
            addType(entity, model.createResource());
            testInvalid("Invalid: non-type used as type");
        }

        @Test
        void relationOfUnknownType() {
            final Resource personEntity = makeEntity(model, getEntityUri(), system);
            markType(model, getAssertionUri(), personEntity, SeedlingOntology.Person, system, 1.0);

            final Resource louisvilleEntity = makeEntity(model, getEntityUri(), system);
            markType(model, getAssertionUri(), louisvilleEntity, SeedlingOntology.GeopoliticalEntity, system, 1.0);

            makeRelationInEventForm(model, "http://www.test.edu/relations/1",
                    model.createResource(NAMESPACE + "unknown_type"),
                    SeedlingOntology.Physical_Resident_Resident, personEntity,
                    SeedlingOntology.Physical_Resident_Place, louisvilleEntity,
                    getAssertionUri(), system, 1.0);

            testInvalid("Invalid: relation of unknown type");
        }

        @Test
        void justificationMissingConfidence() {
            final Resource entity = AIFUtils.makeEntity(model, "http://www.test.edu/events/1",
                    system);
            markType(model, getAssertionUri(), entity, SeedlingOntology.Person, system, 1d);

            // below is just the content of AIFUtils.markTextJustification, except without the required
            // confidence
            final Resource justification = model.createResource();
            justification.addProperty(RDF.type, AidaAnnotationOntology.TEXT_JUSTIFICATION_CLASS);
            // the document ID for the justifying source document
            justification.addProperty(AidaAnnotationOntology.SOURCE, model.createTypedLiteral("FOO"));
            justification.addProperty(AidaAnnotationOntology.START_OFFSET,
                    model.createTypedLiteral(14));
            justification.addProperty(AidaAnnotationOntology.END_OFFSET_INCLUSIVE,
                    model.createTypedLiteral(56));
            justification.addProperty(AidaAnnotationOntology.SYSTEM_PROPERTY, system);
            entity.addProperty(AidaAnnotationOntology.JUSTIFIED_BY, justification);

            testInvalid("Invalid: justification missing confidence");
        }

        // this validation constraint is not working yet
        @Disabled
        @Test
        void missingRdfTypeOnNamedNode() {
            // below we copy the code from AIFUtils.makeEntity but forget to mark it as an entity
            final Resource entity = model.createResource("http://www.test.edu/entity/1");
            entity.addProperty(AidaAnnotationOntology.SYSTEM_PROPERTY, system);
            testInvalid("Invalid: missing rdf type");
        }
    }

    /**
     * Set of tests to show that NIST restrictions pass and fail appropriately
     */
    @Nested
    class NISTExamples {
        Resource entity;
        Resource event;
        Resource relation;
        Resource entityCluster;
        Resource eventCluster;
        Resource relationCluster;
        Resource typeAssertionJustification; // For use when tests create their own entities, events, and relations

        NISTExamples() {
            validator = nistSeedlingValidator;
        }

        @BeforeEach
        void setup() {
            typeAssertionJustification = makeTextJustification(model, "NYT_ENG_20181231",
                    42, 143, system, 0.973);

            entity = makeEntity(model, getEntityUri(), system);
            markJustification(addType(entity, SeedlingOntology.Person), typeAssertionJustification);
            event = makeEvent(model, getUri("event1"), system);
            markJustification(addType(event, SeedlingOntology.Conflict_Attack), typeAssertionJustification);
            relation = makeRelation(model, getUri("relation1"), system);
            markJustification(addType(relation, SeedlingOntology.GeneralAffiliation_APORA), typeAssertionJustification);

            entityCluster = makeClusterWithPrototype(model, getClusterUri(), entity, system);
            eventCluster = makeClusterWithPrototype(model, getClusterUri(), event, system);
            relationCluster = makeClusterWithPrototype(model, getClusterUri(), relation, system);
        }

        // Each edge justification must be represented uniformly in AIF by
        // aida:CompoundJustification, even if only one span is provided
        // Edges are assumed to be relation and event arguments
        //
        // CompoundJustification must be used only for justifications of argument assertions,
        // and not for justifications for entities, events, or relation KEs
        @Nested
        class RestrictJustification {
            @Test
            void invalid() {

                // test relation edge argument must have a compound justification
                final Resource relationEdge = markAsArgument(model, relation,
                        SeedlingOntology.GeneralAffiliation_APORA_Affiliate, entity, system, 1d, getAssertionUri());
                final Resource justification = markTextJustification(model, relationEdge,
                        "source1", 0, 4, system, 1d);

                // test event edge argument must have a compound justification
                final Resource eventEdge = markAsArgument(model, event, SeedlingOntology.Conflict_Attack_Target,
                        entity, system, 1.0, getAssertionUri());
                markJustification(eventEdge, justification);

                final Resource justification1 = makeTextJustification(model, "source1", 0, 4, system, 1d);
                final Resource compound1 = markCompoundJustification(model,
                        ImmutableSet.of(entity, relation, event),
                        ImmutableSet.of(justification1),
                        system,
                        1d);

                // test that compound justification can only be used for argument assertions
                markJustification(entity, compound1);
                markJustification(relation, compound1);
                markJustification(event, compound1);

                testInvalid("NIST.invalid: CompoundJustification must be used only for justifications of argument assertions");
            }

            @Test
            void valid() {

                // test relation argument
                final Resource relationEdge = markAsArgument(model, relation,
                        SeedlingOntology.GeneralAffiliation_APORA_Affiliate, entity, system, 1d);
                final Resource justification1 = makeTextJustification(model, "source1", 0, 4, system, 1d);
                final Resource compound = markCompoundJustification(model,
                        ImmutableSet.of(relationEdge),
                        ImmutableSet.of(justification1),
                        system,
                        1d);

                markJustification(relationEdge, compound);

                // test event argument
                final Resource eventEdge = markAsArgument(model, event, SeedlingOntology.Conflict_Attack_Target, entity, system, 1.0);

                markJustification(eventEdge, compound);

                testValid("NIST.valid: CompoundJustification must be used only for justifications of argument assertions");
            }
        }

        // Each edge justification is limited to either one or two spans.
        @Nested
        class EdgeJustificationLimit {
            @Test
            void invalid() {
                // test relation
                final Resource relationEdge = markAsArgument(model, relation,
                        SeedlingOntology.GeneralAffiliation_APORA_Affiliate, entity, system, 1d, getAssertionUri());
                final Resource justification1 = makeTextJustification(model, "source1", 0, 4, system, 1d);
                final Resource justification2 = makeTextJustification(model, "source1", 10, 14, system, 1d);
                final Resource justification3 = makeTextJustification(model, "source1", 20, 24, system, 1d);
                final Resource compound = markCompoundJustification(model,
                        ImmutableSet.of(relationEdge),
                        ImmutableSet.of(justification1, justification2, justification3),
                        system,
                        1d);
                final Resource emptyCompound = markCompoundJustification(model,
                        ImmutableSet.of(relationEdge),
                        ImmutableSet.of(),
                        system,
                        1d);

                // test event
                final Resource eventEdge = markAsArgument(model, event, SeedlingOntology.Conflict_Attack_Target, entity,
                        system, 1.0, getAssertionUri());
                markJustification(eventEdge, compound);
                markJustification(eventEdge, emptyCompound);

                testInvalid("NIST.invalid: edge justification contains at most two mentions");
            }

            @Test
            void valid() {
                // test relation
                final Resource relationEdge = markAsArgument(model, relation,
                        SeedlingOntology.GeneralAffiliation_APORA_Affiliate, entity, system, 1d);
                final Resource justification1 = makeTextJustification(model, "source1", 0, 4, system, 1d);
                final Resource justification2 = makeTextJustification(model, "source1", 10, 14, system, 1d);
                final Resource compound = markCompoundJustification(model,
                        ImmutableSet.of(relationEdge),
                        ImmutableSet.of(justification1, justification2),
                        system,
                        1d);

                // test event
                final Resource eventEdge = markAsArgument(model, event, SeedlingOntology.Conflict_Attack_Target, entity, system, 1.0);
                markJustification(eventEdge, compound);

                testValid("NIST.valid: edge justification contains at most two mentions");
            }

            @Test
            void validOneSpan() {
                // test relation
                final Resource relationEdge = markAsArgument(model, relation,
                        SeedlingOntology.GeneralAffiliation_APORA_Affiliate, entity, system, 1d);
                final Resource justification1 = makeTextJustification(model, "source1", 0, 4, system, 1d);
                final Resource compound = markCompoundJustification(model,
                        ImmutableSet.of(relationEdge),
                        ImmutableSet.of(justification1),
                        system,
                        1d);

                // test event
                final Resource eventEdge = markAsArgument(model, event, SeedlingOntology.Conflict_Attack_Target, entity, system, 1.0);
                markJustification(eventEdge, compound);

                testValid("NIST.valid: edge justification contains at most two mentions");
            }
        }

        // Video must use aida:KeyFrameVideoJustification. Remove ShotVideoJustification
        @Nested
        class PreventShotVideo {
            @Test
            void invalid() {
                markShotVideoJustification(model, entity, "source1", "shotId", system, 1d);
                testInvalid("NIST.invalid: No shot video");
            }

            @Test
            void valid() {
                markKeyFrameVideoJustification(model, entity, "source1", "keyframe",
                        new BoundingBox(new Point(0, 0), new Point(100, 100)), system, 1d);
                testValid("NIST.valid: No shot video");
            }
        }

        // Members of clusters are entity objects, relation objects, and event objects (not clusters)
        @Nested
        class FlatClusters {
            @Test
            void invalid() {
                markAsPossibleClusterMember(model, eventCluster, entityCluster, .5, system);
                testInvalid("NIST.invalid: Flat clusters");
            }

            @Test
            void valid() {
                final Resource newEntity = makeEntity(model, getEntityUri(), system);
                markJustification(addType(newEntity, SeedlingOntology.Person), typeAssertionJustification);
                markAsPossibleClusterMember(model, newEntity, entityCluster, .75, system);
                testValid("NIST.valid: Flat clusters");
            }
        }

        // Entity, Relation, and Event object is required to be part of at least one cluster.
        // This is true even if there is nothing else in the cluster
        @Nested
        class EverythingClustered {
            @Test
            void invalid() {
                // Test entity, relation, and event. Correct other than being clustered
                final Resource newEntity = makeEntity(model, getEntityUri(), system);
                markJustification(addType(newEntity, SeedlingOntology.Weapon), typeAssertionJustification);
                final Resource newRelation = makeRelation(model, getUri("relationX"), system);
                markJustification(addType(newRelation, SeedlingOntology.GeneralAffiliation_APORA), typeAssertionJustification);
                final Resource newEvent = makeEvent(model, getUri("eventX"), system);
                markJustification(addType(newEvent, SeedlingOntology.Life_BeBorn), typeAssertionJustification);

                testInvalid("NIST.invalid: Everything has cluster");
            }

            @Test
            void valid() {
                // setup() already creates an entity, event, and relation
                // object, and adds them to a cluster.

                testValid("NIST.valid: Everything has cluster");
            }
        }

        // Each confidence value must be between 0 and 1
        @Nested
        class ConfidenceValueRange {
            @Test
            void invalid() {
                final Resource newEntity = makeEntity(model, getEntityUri(), system);
                markJustification(addType(newEntity, SeedlingOntology.Person), typeAssertionJustification);
                markAsPossibleClusterMember(model, newEntity, entityCluster, 1.2, system);
                testInvalid("NIST.invalid: confidence must be between 0 and 1");
            }

            @Test
            void valid() {
                final Resource newEntity = makeEntity(model, getEntityUri(), system);
                markJustification(addType(newEntity, SeedlingOntology.Person), typeAssertionJustification);
                markAsPossibleClusterMember(model, newEntity, entityCluster, .7, system);
                testValid("NIST.valid: confidence must be between 0 and 1");
            }
        }

        // Entity, Relation, and Event clusters must have IRI
        @Nested
        class ClusterHasIRI {
            @Test
            void invalid() {
                // Test entity, relation, and event. Correct other than being clustered
                makeClusterWithPrototype(model, null, entity, system);
                makeClusterWithPrototype(model, null, relation, system);
                makeClusterWithPrototype(model, null, event, system);

                testInvalid("NIST.invalid: Cluster has IRI");
            }

            @Test
            void valid() {
                // setup() already creates an entity, relation, and event in clusters with an IRI.
                testValid("NIST.valid: Cluster has IRI");
            }
        }

        // Each entity/relation/event type statement must have at least one justification
        @Nested
        class JustifyTypeAssertions {
            @Test
            void invalid() {
                // Create an entity, but do not mark its type assertion with a justification.
                final Resource newEntity = makeEntity(model, getEntityUri(), system);
                addType(newEntity, SeedlingOntology.Person);
                makeClusterWithPrototype(model, getClusterUri(), newEntity, system);

                // Create an event, but do not mark its type assertion with a justification.
                final Resource newEvent = makeEvent(model, getUri("event-5"), system);
                addType(newEvent, SeedlingOntology.Conflict_Attack);
                makeClusterWithPrototype(model, getClusterUri(), newEvent, system);

                // Create a relation, but do not mark its type assertion with a justification.
                final Resource newRelation = makeRelation(model, getUri("relation-2"), system);
                addType(newRelation, SeedlingOntology.GeneralAffiliation_APORA);
                makeClusterWithPrototype(model, getClusterUri(), newRelation, system);

                testInvalid("NIST.invalid: type assertions must be justified");
            }

            @Test
            void valid() {
                // setup() already makes type assertions on the entity, event,
                // and relation objects, justified by a text justification.

                // Note that if you use makeRelationInEventForm, you will need to use the Jena API to obtain
                // the type assertion property from the created relation so that you can add a justification.

                testValid("NIST.valid: type assertions must be justified");
            }
        }

        // Each entity/filler name string is limited to 256 UTF-8 characters
        @Nested
        class NameMaxLength {
            @Test
            void invalid() {
                // assign alternate names to the entity that are longer that 256 characters.
                markName(entity, "This is a test string that will be used to validate " +
                        "that entity names and fillers are limited to 256 characters. This string should " +
                        "fail because this string is exactly 257 characters long. This is filler text to " +
                        "get to the two hundred and fifty-seven limit.");

                testInvalid("NIST.invalid: Each entity name string is limited to 256 UTF-8 characters");
            }

            @Test
            void valid() {
                // assign alternate names to the entity that are equal and less than 256 characters.
                markName(entity, "This is a test string that will be used to validate that entity " +
                        "names and fillers are limited to 256 characters. This string should pass because " +
                        "this string is exactly 256 characters long. Characters to get to the two hundred " +
                        "and fifty-six character limit.");

                markName(entity, "Small string size");

                testValid("NIST.valid: Each entity name string is limited to 256 UTF-8 characters");
            }
        }
    }

    /**
     * Set of tests to show that NIST Hypothesis restrictions pass and fail appropriately
     */
    @Nested
    class NISTHypothesisExamples {
        Resource entity;
        Resource entityCluster;

        NISTHypothesisExamples() {
            validator = nistSeedlingHypothesisValidator;
        }

        @BeforeEach
        void setup() {
            final Resource justification = makeTextJustification(model, "NYT_ENG_20181231",
                    42, 143, system, 0.973);
            entity = makeEntity(model, getEntityUri(), system);
<<<<<<< HEAD
            addType(entity, SeedlingOntology.Person);
            entityCluster = makeClusterWithPrototype(model, getClusterUri(), entity, "handle", system);
=======
            markJustification(addType(entity, SeedlingOntology.Person), justification);
            entityCluster = makeClusterWithPrototype(model, getClusterUri(), entity, system);
>>>>>>> 95e20d67
        }

        // Exactly 1 hypothesis should exist in model
        @Nested
        class SingleHypothesis {
            @Test
            void invalidTooMany() {
                makeHypothesis(model, getUri("hypothesis-1"), Collections.singleton(entity), system);
                makeHypothesis(model, getUri("hypothesis-2"), Collections.singleton(entity), system);
                testInvalid("NISTHypothesis.invalid (too many): there should be exactly 1 hypothesis");
            }

            @Test
            void invalidTooFew() {
                testInvalid("NISTHypothesis.invalid (too few): there should be exactly 1 hypothesis");
            }

            @Test
            void valid() {
                makeHypothesis(model, getUri("hypothesis-1"), Collections.singleton(entity), system);
                testValid("NISTHypothesis.valid: there should be exactly 1 hypothesis");
            }
        }

        @Nested
        class EntityClusterRequiredHandle {
            @Test
            // No handle property on entity cluster in hypothesis
            void invalidNoHandle() {
                Resource newEntity = makeEntity(model, getEntityUri(), system);
                addType(newEntity, SeedlingOntology.Person);
                makeClusterWithPrototype(model, getClusterUri(), newEntity, system);
                makeHypothesis(model, getUri("hypothesis-1"), Collections.singleton(newEntity), system);

                testInvalid("NISTHypothesis.invalid: Each entity cluster in the hypothesis graph must have " +
                        "exactly one handle");
            }

            @Test
            // Two handle properties on entity cluster in hypothesis
            void invalidMultipleHandles() {

                Resource newEntity = makeEntity(model, getEntityUri(), system);
                addType(newEntity, SeedlingOntology.Person);
                Resource cluster = makeClusterWithPrototype(model, getClusterUri(), newEntity, "handle2", system);
                cluster.addProperty(AidaAnnotationOntology.HANDLE, "handle3");

                testInvalid("NISTHypothesis.invalid: Each entity cluster in the hypothesis graph must have " +
                            "exactly one handle");
            }

            @Test
            // One handle on entity cluster in hypothesis
            void valid() {
                makeHypothesis(model, getUri("hypothesis-1"), Collections.singleton(entity), system);
                testValid("NISTHypothesis.invalid: Each entity cluster in the hypothesis graph must have " +
                        "exactly one handle");
            }
        }

    }

    /**
     * This method will validate the model using the provided validator and will dump the model as TURTLE if
     * either the validation result is unexpected or if the model is valid and FORCE_DUMP is true. Thus, FORCE_DUMP
     * can be used to write all the valid examples to console.
     *
     * @param model     {@link Model} containing the triples to be validated
     * @param testName  {@link String} containing the name of the test
     * @param validator {@link ValidateAIF} object used to validate {@code model}
     * @param expected  true if validation is expected to pass, false o/w
     */
    private void assertAndDump(Model model, String testName, ValidateAIF validator, boolean expected) {
        // capture System.err. Required as validator automatically writes error reports to System.err
        ByteArrayOutputStream baos = new ByteArrayOutputStream();
        PrintStream oldErr = System.err;
        System.setErr(new PrintStream(baos));
        boolean valid = validator.validateKB(model);
        System.setErr(oldErr);

        // print model if result unexpected or if forcing (for examples)
        if (valid != expected || (FORCE_DUMP && expected)) {
            System.out.println("\n\n" + testName + "\n\nAIF Model:");
            RDFDataMgr.write(System.out, model, RDFFormat.TURTLE_PRETTY);
        }

        // fail if result is unexpected
        if (valid != expected) {
            // only print output if there is any
            if (!valid) {
                System.out.println("\nFailure:");
                System.out.println(baos);
            }
            fail("Validation was expected to " + (expected ? "pass" : "fail") + " but did not");
        }
    }

    private Path writeModelToDisk(Model model) {

        Path outputPath = null;
        try {
            outputPath = Files.createTempFile("testoutput", ".ttl");
            System.out.println("Writing final model to " + outputPath);
            RDFDataMgr.write(Files.newOutputStream(outputPath), model, RDFFormat.TURTLE_PRETTY);
        } catch (Exception e) {
            System.err.println("Unable to write to tempfile " + e.getMessage());
            e.printStackTrace();
        }
        return outputPath;
    }

    private Model readModelFromDisk(Path filename) {
        try {
            Model model = createDiskBasedModel();
            RDFDataMgr.read(model, Files.newInputStream(filename), Lang.TURTLE);
            return model;
        } catch (Exception e) {
            System.err.println("Unable to write to tempfile " + e.getMessage());
            e.printStackTrace();
        }
        return null;
    }

    private Model createModel() {
        final Model model = ModelFactory.createDefaultModel();
        return addNamespacesToModel(model);
    }

    private Model createDiskBasedModel() {
        try {
            final Path outputPath = Files.createTempDirectory("diskbased-model-");
            System.out.println("Creating disk based model at " + outputPath.toString());
            final Dataset dataset = TDBFactory.createDataset(outputPath.toString());
            final Model model = dataset.getDefaultModel();
            return addNamespacesToModel(model);
        } catch (Exception e) {
            System.err.println("Unable to create temp directory: " + e.getMessage());
            e.printStackTrace();
            return null;
        }
    }

    private Model addNamespacesToModel(Model model) {
        // adding namespace prefixes makes the Turtle output more readable
        AIFUtils.addStandardNamespaces(model);
        model.setNsPrefix("ldcOnt", NAMESPACE);
        model.setNsPrefix("ldc", LDC_NS);
        return model;
    }
}<|MERGE_RESOLUTION|>--- conflicted
+++ resolved
@@ -1450,13 +1450,9 @@
             final Resource justification = makeTextJustification(model, "NYT_ENG_20181231",
                     42, 143, system, 0.973);
             entity = makeEntity(model, getEntityUri(), system);
-<<<<<<< HEAD
             addType(entity, SeedlingOntology.Person);
             entityCluster = makeClusterWithPrototype(model, getClusterUri(), entity, "handle", system);
-=======
             markJustification(addType(entity, SeedlingOntology.Person), justification);
-            entityCluster = makeClusterWithPrototype(model, getClusterUri(), entity, system);
->>>>>>> 95e20d67
         }
 
         // Exactly 1 hypothesis should exist in model
