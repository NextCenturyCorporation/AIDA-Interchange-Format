--- conflicted
+++ resolved
@@ -1406,7 +1406,25 @@
             }
         }
 
-<<<<<<< HEAD
+        // Each confidence value must be between 0 and 1
+        @Nested
+        class ConfidenceValueRange {
+            @Test
+            void invalid() {
+                final Resource newEntity = makeEntity(model, getEntityUri(), system);
+                addType(newEntity, SeedlingOntology.Person);
+                markAsPossibleClusterMember(model, newEntity, entityCluster, 1.2, system);
+                assertAndDump(model, "NIST.invalid: confidence must be between 0 and 1", nistSeedlingValidator, false);
+            }
+            @Test
+            void valid() {
+                final Resource newEntity = makeEntity(model, getEntityUri(), system);
+                addType(newEntity, SeedlingOntology.Person);
+                markAsPossibleClusterMember(model, newEntity, entityCluster, .7, system);
+                assertAndDump(model, "NIST.valid: confidence must be between 0 and 1", nistSeedlingValidator, true);
+            }
+        }
+
         // Entity, Relation, and Event clusters must have IRI
         @Nested
         class ClusterHasIRI {
@@ -1423,24 +1441,6 @@
             @Test
             void valid() {
                 assertAndDump(model, "NIST.valid: Cluster has IRI", nistSeedlingValidator, true);
-=======
-        // Each confidence value must be between 0 and 1
-        @Nested
-        class ConfidenceValueRange {
-            @Test
-            void invalid() {
-                final Resource newEntity = makeEntity(model, getEntityUri(), system);
-                addType(newEntity, SeedlingOntology.Person);
-                markAsPossibleClusterMember(model, newEntity, entityCluster, 1.2, system);
-                assertAndDump(model, "NIST.invalid: confidence must be between 0 and 1", nistSeedlingValidator, false);
-            }
-            @Test
-            void valid() {
-                final Resource newEntity = makeEntity(model, getEntityUri(), system);
-                addType(newEntity, SeedlingOntology.Person);
-                markAsPossibleClusterMember(model, newEntity, entityCluster, .7, system);
-                assertAndDump(model, "NIST.valid: confidence must be between 0 and 1", nistSeedlingValidator, true);
->>>>>>> e1f1dc25
             }
         }
     }
