--- conflicted
+++ resolved
@@ -1035,7 +1035,34 @@
             assertNotNull(rtest, "Entity does not exist");
         }
 
-<<<<<<< HEAD
+        /**
+         * A cluster should be able to contain a link to one or more external KBs
+         */
+        @Test
+        void createClusterWithLinkAndConfidence() {
+
+            // Two people, probably the same person
+            final Resource putin = makeEntity(model, putinDocumentEntityUri, system);
+            markType(model, getAssertionUri(), putin, SeedlingOntology.Person, system, 1.0);
+            markName(putin, "Путин");
+
+            final Resource vladimirPutin = makeEntity(model, getUri("E780885.00311"), system);
+            markType(model, getAssertionUri(), vladimirPutin, SeedlingOntology.Person, system, 1.0);
+            markName(vladimirPutin, "Vladimir Putin");
+
+            // create a cluster with prototype
+            final Resource putinCluster = makeClusterWithPrototype(model, getClusterUri(), putin, "handle", system);
+
+            // person 1 is definitely in the cluster, person 2 is probably in the cluster
+            markAsPossibleClusterMember(model, putin, putinCluster, 1d, system);
+            markAsPossibleClusterMember(model, vladimirPutin, putinCluster, 0.71, system);
+
+            // Link a cluster to a KB
+            linkToExternalKB(model, putinCluster, "freebase:FOO", system, .398);
+
+            testValid("Create a cluster with link and confidence.");
+        }
+
         @Test
         void createEventWithLDCTime() {
             // Create a start position event with unknown start and end time
@@ -1053,34 +1080,6 @@
             markLDCTime(model, eventAttackUnknown, start, end, system);
 
             testValid("create an event with LDCTime");
-=======
-        /**
-         * A cluster should be able to contain a link to one or more external KBs
-         */
-        @Test
-        void createClusterWithLinkAndConfidence() {
-
-            // Two people, probably the same person
-            final Resource putin = makeEntity(model, putinDocumentEntityUri, system);
-            markType(model, getAssertionUri(), putin, SeedlingOntology.Person, system, 1.0);
-            markName(putin, "Путин");
-
-            final Resource vladimirPutin = makeEntity(model, getUri("E780885.00311"), system);
-            markType(model, getAssertionUri(), vladimirPutin, SeedlingOntology.Person, system, 1.0);
-            markName(vladimirPutin, "Vladimir Putin");
-
-            // create a cluster with prototype
-            final Resource putinCluster = makeClusterWithPrototype(model, getClusterUri(), putin, "handle", system);
-
-            // person 1 is definitely in the cluster, person 2 is probably in the cluster
-            markAsPossibleClusterMember(model, putin, putinCluster, 1d, system);
-            markAsPossibleClusterMember(model, vladimirPutin, putinCluster, 0.71, system);
-
-            // Link a cluster to a KB
-            linkToExternalKB(model, putinCluster, "freebase:FOO", system, .398);
-
-            testValid("Create a cluster with link and confidence.");
->>>>>>> 3a27e04f
         }
     }
 
