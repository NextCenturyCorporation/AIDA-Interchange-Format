--- conflicted
+++ resolved
@@ -101,7 +101,6 @@
 
 :LinkAssertion a owl:Class ;
    rdfs:label "Link Assertion" ;
-<<<<<<< HEAD
    rdfs:definition "Represents the claim that an entity or event is the same as the prototype of a cluster".
 
 #################################################################
@@ -166,7 +165,4 @@
   rdfs:domain :Confidence ;
   rdfs:label "value"^^xsd:string ;
   rdfs:range xsd:float ;
-  rdfs:subPropertyOf owl:topDataProperty ; .
-=======
-   rdfs:definition "Represents the claim that an entity or event is the same as the prototype of a cluster".
->>>>>>> 093a81c1
+  rdfs:subPropertyOf owl:topDataProperty ; .