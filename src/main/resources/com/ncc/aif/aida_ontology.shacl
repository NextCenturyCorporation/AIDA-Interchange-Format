@prefix rdf:   <http://www.w3.org/1999/02/22-rdf-syntax-ns#> .
@prefix rdfs:  <http://www.w3.org/2000/01/rdf-schema#> .
@prefix xsd: <http://www.w3.org/2001/XMLSchema#> .
@prefix sh: <http://www.w3.org/ns/shacl#> .
@prefix skos:  <http://www.w3.org/2004/02/skos/core#> .
@prefix aidaDomainCommon: <https://tac.nist.gov/tracks/SM-KBP/2018/ontologies/AidaDomainOntologiesCommon#> .
@prefix aida:  <https://tac.nist.gov/tracks/SM-KBP/2018/ontologies/InterchangeOntology#> .

# This document is a specification for validating knowledge graphs for the interchange
# format for the DARPA AIDA program. This format is called AIF (AIDA Interchange Format)
#
# The graph representation is in RDF. You can think of RDF in terms of a directed graph.
# For AIFs, there are basically two kinds of nodes:
#  (a) "content nodes" give the core information about the world we are trying to express.  These
#     will be either (i) entities (people, places, organizations, etc,), (ii) events (attacks,
#     marriages, etc.), (iii) relations (e.g. "Jack is married to Sophie"), (iv) assertions that
#     an entity participated in an event in some way, or (v) assertions that someone holds some
#     sentiment about some entity or event.
#  (b) "annotation nodes" corresponding to structures encoding information like confidence,
#        mutual exclusion constraints, metadata, etc.
#  The edges of an RDF graph are called "properties".
#
#  All nodes can either have an "IRI", which is a unique global identifier, or they can be blank,
#  meaning no identifier is specified.  Content nodes in a GKG *must have an IRI*. Annotation nodes
# *may* have an IRI but will typically be blank unless they need to be referred to from other places
#  in the graph.
#
# There are two RDF ontologies to be concerned with. What is described and validated here is the
# "interchange ontology".  The domain working group is also specifying a "domain ontology" (e.g.
# entity types, event types, etc.).  The AIDA program domain ontology has not yet been specified.
# We currently have two available domain ontologies, but for ColdStart and LDC Seedling, both of
# which have OWL files in the src/main/resources/edu/gaia directory of this repository.
# We assume all domain ontologies
# derive their entity, event, and relation types from aidaDomainCommon:EntityType, etc.
#
# The explanation of the format will be interleaved with code for performing validation. The
# validation constraints are written in the "Shapes Constraint Language"
# ( https://www.w3.org/TR/shacl/ ).  It will define "node shapes" which constrain the nodes of the
# graph in various ways.  It will also define reusable "property shapes" which can capture common
# property patterns across node types.  You will frequently see that node shapes refer to property
# shapes which will be defined later in the document.
#
# You may wonder why we don't use shape inheritance, even though SHACL supports it. The reason
# is that inheritance interacts badly with sh:closed, which sees only locally defined properties.
# Since the closed property is useful for validation purposes, we put up with the duplication.

# the first type of content node is an entity, which represents some non-event thing in the world
# (e.g. a person, place, thing, etc.)
# Each entity must have at least one assertion giving it a type which is a sub-class of
# aidaDomainCommon:EntityType (see type assertions below)
aida:EntityShape
    a sh:NodeShape ;
    sh:targetClass aida:Entity ;

    # Ensure that entity has type
    sh:sparql [
        sh:message "Entity must have type assertion or be non-prototype member of cluster" ;
        sh:select """
            PREFIX rdf:   <http://www.w3.org/1999/02/22-rdf-syntax-ns#>
            PREFIX aida:  <https://tac.nist.gov/tracks/SM-KBP/2018/ontologies/InterchangeOntology#>
            SELECT $this
            WHERE {
                FILTER ( NOT EXISTS {
                        ?typeAssertion a rdf:Statement .
                        ?typeAssertion rdf:predicate rdf:type .
                        ?typeAssertion rdf:subject $this .
                    } && ( NOT EXISTS { ?membership aida:clusterMember $this . } ||
                            EXISTS { ?cluster aida:prototype $this . } )
                )
            }
        """ ;
    ] ;

    # entities must have unique identifiers
    sh:nodeKind sh:IRI ;

    # may be linked to one or more things in an external KB
    sh:property aida:LinkPropertyShape ;

    # allow name, text, and numeric
    sh:property aida:NamePropertyShape ;
    sh:property aida:TextPropertyShape ;
    sh:property aida:NumericPropertyShape ;

    # may provide a confidence
    sh:property aida:ConfidencePropertyShape ;

    # may provide an one or more source systems
    sh:property aida:SystemPropertyShape ;

    # may provide justifications for its existence
    sh:property aida:JustificationPropertyShape ;

    # may depend on a hypothesis
    sh:property aida:DependsOnHypothesisPropertyShape ;

    # may bear system-private data
    sh:property aida:PrivateDataPropertyShape ;

    # no other properties are allowed
    sh:closed true ;
    # except rdf:type
    sh:ignoredProperties (rdf:type)
    .

# the second type of content node is an event, which represents something which happens in the world
# (e.g. an attack, a marriage, a business acquisition)
# Each event must have at least one assertion giving it a type which is a sub-class of
# aidaDomainCommon:eventType
aida:EventShape
    a sh:NodeShape ;
    sh:targetClass aida:Event ;

    # Ensure that event has type
    sh:sparql [
        sh:message "Event must have type assertion or be non-prototype member of cluster" ;
        sh:select """
            PREFIX rdf:   <http://www.w3.org/1999/02/22-rdf-syntax-ns#>
            PREFIX aida:  <https://tac.nist.gov/tracks/SM-KBP/2018/ontologies/InterchangeOntology#>
            SELECT $this
            WHERE {
                FILTER ( NOT EXISTS {
                        ?typeAssertion a rdf:Statement .
                        ?typeAssertion rdf:predicate rdf:type .
                        ?typeAssertion rdf:subject $this .
                    } && ( NOT EXISTS { ?membership aida:clusterMember $this . } ||
                            EXISTS { ?cluster aida:prototype $this . } )
                )
            }
        """ ;
    ] ;

    # events must have unique identifiers
    sh:nodeKind sh:IRI ;

    # may have zero or more string labels for user consumption
    sh:property [
     sh:path skos:prefLabel ;
     sh:datatype xsd:string ];

    # may provide a confidence
    sh:property aida:ConfidencePropertyShape ;

    # may provide an one or more source systems
    sh:property aida:SystemPropertyShape ;

    # may provide one or more justifications for its existence
    sh:property aida:JustificationPropertyShape ;

    # may depend on a hypothesis
    sh:property aida:DependsOnHypothesisPropertyShape ;

    # may bear system-private data
    sh:property aida:PrivateDataPropertyShape ;

    # no other properties are allowed
    sh:closed true ;
    # except rdf:type
    sh:ignoredProperties (rdf:type)
    .

# the third type of content node is an event argument assertion. This is the claim that some
# entity is involved in an event in some way.
aida:EventArgumentShape
   a sh:NodeShape ;

  # this shape only applies when the predicate is an event argument type from the ontology
  sh:target [
    a sh:SPARQLTarget ;
    sh:select """
        PREFIX rdf: <http://www.w3.org/1999/02/22-rdf-syntax-ns#>
        PREFIX rdfs:  <http://www.w3.org/2000/01/rdf-schema#>
        PREFIX aidaDomainCommon: <https://tac.nist.gov/tracks/SM-KBP/2018/ontologies/AidaDomainOntologiesCommon#>
        SELECT ?this
        WHERE {
            ?this a rdf:Statement .
            ?pred rdfs:subClassOf+|rdf:type/rdfs:subClassOf* aidaDomainCommon:EventArgumentType .
            ?this rdf:predicate ?pred .
        }
        """ ;
  ];

  # the subject is the event some entity is participating in
  sh:property [
    sh:path rdf:subject ;
    sh:class aida:Event ;
    sh:message "The subject of an event argument must be an event"
  ] ;

  # the object is the entity participating in the event
  sh:property [
    sh:path rdf:object ;
    sh:class aida:Entity ] ;
   # TODO: handle temporal or string values

   # may have zero or more string labels for user consumption
  sh:property [
    sh:path skos:prefLabel ;
    sh:datatype xsd:string ];

  # may provide a confidence
  sh:property aida:ConfidencePropertyShape ;

  # may provide an importance
  sh:property aida:ImportancePropertyShape ;

  # may provide an one or more source systems
  sh:property aida:SystemPropertyShape ;

  # may provide one or more justifications for its existence
  sh:property aida:JustificationPropertyShape ;

  # may depend on a hypothesis
  sh:property aida:DependsOnHypothesisPropertyShape ;

  # may bear system-private data
  sh:property aida:PrivateDataPropertyShape ;

  # no other properties are allowed
  sh:closed true ;
  # except rdf:type
  sh:ignoredProperties (rdf:type rdf:predicate)
  .

# It was decided that Relations should be represented similarly to Events.
# This is the claim that some entity has a particular role in a relation
aida:RelationArgumentShape
   a sh:NodeShape ;

  # this shape only applies when the predicate is an event argument type from the ontology
  sh:target [
    a sh:SPARQLTarget ;
    sh:select """
        PREFIX rdf: <http://www.w3.org/1999/02/22-rdf-syntax-ns#>
        PREFIX rdfs:  <http://www.w3.org/2000/01/rdf-schema#>
        PREFIX aidaDomainCommon: <https://tac.nist.gov/tracks/SM-KBP/2018/ontologies/AidaDomainOntologiesCommon#>
        SELECT ?this
        WHERE {
            ?this a rdf:Statement .
            ?pred rdfs:subClassOf+|rdf:type/rdfs:subClassOf* aidaDomainCommon:RelationArgumentType .
            ?this rdf:predicate ?pred .
        }
        """ ;
  ] ;

  # the subject is the event some entity is participating in
  sh:property [
    sh:path rdf:subject ;
    sh:class aida:Relation ;
    sh:message "The subject of a relation argument must be a relation"
  ] ;

  # the object is the entity participating in the event
  sh:property [
    sh:path rdf:object ;
    sh:class aida:Entity ] ;
   # TODO: handle temporal or string values

  # may provide a confidence
  sh:property aida:ConfidencePropertyShape ;

  # may provide an importance
  sh:property aida:ImportancePropertyShape ;

  # may provide an one or more source systems
  sh:property aida:SystemPropertyShape ;

  # may provide one or more justifications for its existence
  sh:property aida:JustificationPropertyShape ;

  # may depend on a hypothesis
  sh:property aida:DependsOnHypothesisPropertyShape ;

  # may bear system-private data
  sh:property aida:PrivateDataPropertyShape ;

  # no other properties are allowed
  sh:closed true ;
  # except rdf:type
  sh:ignoredProperties (rdf:type rdf:predicate)
  .

# the fourth type of content node is a relation assertion.
aida:RelationShape
    a sh:NodeShape ;
    sh:targetClass aida:Relation ;

    # Ensure that relation has type
    sh:sparql [
       sh:message "Relation must have type assertion or be non-prototype member of cluster" ;
       sh:select """
           PREFIX rdf:   <http://www.w3.org/1999/02/22-rdf-syntax-ns#>
            PREFIX aida:  <https://tac.nist.gov/tracks/SM-KBP/2018/ontologies/InterchangeOntology#>
            SELECT $this
            WHERE {
                FILTER ( NOT EXISTS {
                        ?typeAssertion a rdf:Statement .
                        ?typeAssertion rdf:predicate rdf:type .
                        ?typeAssertion rdf:subject $this .
                    } && ( NOT EXISTS { ?membership aida:clusterMember $this . } ||
                            EXISTS { ?cluster aida:prototype $this . } )
                )
           }
       """ ;
    ] ;

    # must have unique identifiers
    sh:nodeKind sh:IRI ;

    # may have zero or more string labels for user consumption
    sh:property [
    sh:path skos:prefLabel ;
    sh:datatype xsd:string ];

    # may provide a confidence
    sh:property aida:ConfidencePropertyShape ;

    # may provide an one or more source systems
    sh:property aida:SystemPropertyShape ;

    # may provide one or more justifications for its existence
    sh:property aida:JustificationPropertyShape ;

    # may depend on a hypothesis
    sh:property aida:DependsOnHypothesisPropertyShape ;

    # may bear system-private data
    sh:property aida:PrivateDataPropertyShape ;

    # no other properties are allowed
    sh:closed true ;
    # except rdf:type
    sh:ignoredProperties (rdf:type)
    .

# the fifth type of content node is a sentiment assertion.
aida:SentimentShape
   a sh:NodeShape ;

  # this shape only applies when the predicate is a sentiment from
  # the ontology
  sh:SPARQLTarget [
    sh:select """
        SELECT ?this
        WHERE {
            ?this a rdf:Statement .
            ?pred a aidaDomainCommon:Sentiment .
            ?this rdf:predicate ?pred .
        }
        """ ;
  ];

  # sentiment must be held by some entity
  sh:property [
    sh:path rdf:subject ;
    sh:class aida:Entity ] ;

  # sentiment can be held about an entity or event
  sh:property [
    sh:path rdf:object ;
    sh:xone ( [sh:class aida:Entity ]
              [sh:class aida:Event ] ) ] ;
   # TODO: handle temporal or string values

   # may have zero or more string labels for user consumption
  sh:property [
    sh:path skos:prefLabel ;
    sh:datatype xsd:string ];

  # may provide a confidence
  sh:property aida:ConfidencePropertyShape ;

  # may provide an one or more source systems
  sh:property aida:SystemPropertyShape ;

  # may provide one or more justifications for its existence
  sh:property aida:JustificationPropertyShape ;

  # may depend on a hypothesis
  sh:property aida:DependsOnHypothesisPropertyShape ;

  # may bear system-private data
  sh:property aida:PrivateDataPropertyShape ;

  # no other properties are allowed
  sh:closed true ;
  # except rdf:type
  sh:ignoredProperties (rdf:type rdf:predicate)
  .

# Allow for EntityType instances, subclasses, and instances of subclasses
aida:EntitySubclass
    a sh:PropertyShape ;
    sh:path [
        sh:alternativePath (
            [ sh:oneOrMorePath rdfs:subClassOf ]
            (rdf:type [ sh:zeroOrMorePath rdfs:subClassOf ] ) ) ] ;
    sh:hasValue aidaDomainCommon:EntityType ;
    sh:minCount 1
    .

# Allow for EventType instances, subclasses, and instances of subclasses
aida:EventSubclass
    a sh:PropertyShape ;
    sh:path [
        sh:alternativePath (
            [ sh:oneOrMorePath rdfs:subClassOf ]
            (rdf:type [ sh:zeroOrMorePath rdfs:subClassOf ] ) ) ] ;
    sh:hasValue aidaDomainCommon:EventType ;
    sh:minCount 1
    .

# Allow for RelationType instances, subclasses, and instances of subclasses
aida:RelationSubclass
    a sh:PropertyShape ;
    sh:path [
        sh:alternativePath (
            [ sh:oneOrMorePath rdfs:subClassOf ]
            (rdf:type [ sh:zeroOrMorePath rdfs:subClassOf ] ) ) ] ;
    sh:hasValue aidaDomainCommon:RelationType ;
    sh:minCount 1
    .

# Allow for EventArgumentType instances, subclasses, and instances of subclasses
aida:EventArgumentSubclass
    a sh:PropertyShape ;
    sh:path [
        sh:alternativePath (
            [ sh:oneOrMorePath rdfs:subClassOf ]
            (rdf:type [ sh:zeroOrMorePath rdfs:subClassOf ] ) ) ] ;
    sh:hasValue aidaDomainCommon:EventArgumentType ;
    sh:minCount 1
    .

# Allow for RelationArgumentType instances, subclasses, and instances of subclasses
aida:RelationArgumentSubclass
    a sh:PropertyShape ;
    sh:path [
        sh:alternativePath (
            [ sh:oneOrMorePath rdfs:subClassOf ]
            (rdf:type [ sh:zeroOrMorePath rdfs:subClassOf ] ) ) ] ;
    sh:hasValue aidaDomainCommon:RelationArgumentType ;
    sh:minCount 1
    .

# Shared type shape properties
aida:SharedTypeShape
    a sh:NodeShape ;

    # may provide a confidence
    sh:property aida:ConfidencePropertyShape ;

    # may provide an one or more source systems
    sh:property aida:SystemPropertyShape ;

    # may provide one or more justifications for its existence
    sh:property aida:JustificationPropertyShape ;

    # may depend on a hypothesis
    sh:property aida:DependsOnHypothesisPropertyShape ;

    # may bear system-private data
    sh:property aida:PrivateDataPropertyShape ;

    # allow type, subject, predicate, and object. prevent all others
    sh:ignoredProperties (rdf:type rdf:subject rdf:predicate rdf:object) ;
    sh:closed true
    .

aida:EntityTypeShape
    a sh:NodeShape ;

    # this shape only applies when the predicate of the RDF statement is rdf:type
    sh:target [
        a sh:SPARQLTarget ;
        sh:select """
            PREFIX rdf: <http://www.w3.org/1999/02/22-rdf-syntax-ns#>
            PREFIX aida:  <https://tac.nist.gov/tracks/SM-KBP/2018/ontologies/InterchangeOntology#>
            SELECT ?this
            WHERE {
                ?this a rdf:Statement .
                ?this rdf:predicate rdf:type .
                ?this rdf:subject/rdf:type aida:Entity
            }
        """
    ] ;
    sh:and (
        aida:SharedTypeShape
        [
            sh:property [
                sh:path rdf:object ;
                sh:property aida:EntitySubclass
            ]
        ]
    ) ;
    sh:message "Cannot assign a non-Entity type to an Entity"
    .

aida:EventTypeShape
    a sh:NodeShape ;

    # this shape only applies when the predicate of the RDF statement is rdf:type
    sh:target [
        a sh:SPARQLTarget ;
        sh:select """
            PREFIX rdf: <http://www.w3.org/1999/02/22-rdf-syntax-ns#>
            PREFIX aida:  <https://tac.nist.gov/tracks/SM-KBP/2018/ontologies/InterchangeOntology#>
            SELECT ?this
            WHERE {
                ?this a rdf:Statement .
                ?this rdf:predicate rdf:type .
                ?this rdf:subject/rdf:type aida:Event
            }
        """
    ] ;
    sh:and (
        aida:SharedTypeShape
        [
            sh:property [
                sh:path rdf:object ;
                sh:property aida:EventSubclass
            ]
        ]
    ) ;
    sh:message "Cannot assign a non-Event type to an Event"
    .

aida:RelationTypeShape
    a sh:NodeShape ;

    # this shape only applies when the predicate of the RDF statement is rdf:type
    sh:target [
        a sh:SPARQLTarget ;
        sh:select """
            PREFIX rdf: <http://www.w3.org/1999/02/22-rdf-syntax-ns#>
            PREFIX aida:  <https://tac.nist.gov/tracks/SM-KBP/2018/ontologies/InterchangeOntology#>
            SELECT ?this
            WHERE {
                ?this a rdf:Statement .
                ?this rdf:predicate rdf:type .
                ?this rdf:subject/rdf:type aida:Relation
            }
        """
    ] ;
    sh:and (
        aida:SharedTypeShape
        [
            sh:property [
                sh:path rdf:object ;
                sh:property aida:RelationSubclass
            ]
        ]
    ) ;
    sh:message "Cannot assign a non-Relation type to a Relation"
    .

# Most things may be annotated with a confidence structure.
# A confidence structure is an annotation node. It is not simply a property because we want to
# be able to annotate confidence structures with what systems produced them, etc.
# By convention, TA1s should attach their confidences to justification objects only.  TA2 should
# then synthesize these and attach confidences directly to primary KB objects (e.g. relations,
# events, etc.)
aida:ConfidenceShape
  a sh:NodeShape ;
  sh:targetClass aida:Confidence ;
  # every confidence node must have exactly one numeric confidence value
  # no constraints are placed on what these confidence values are, except that higher is better
  sh:property [
    sh:path aida:confidenceValue ;
    sh:datatype xsd:double ;
    sh:minCount 1 ;
    sh:maxCount 1 ] ;

    # may specify what system(s) this confidence came from
    sh:property aida:SystemPropertyShape ;

    # may depend on a hypothesis
    sh:property aida:DependsOnHypothesisPropertyShape ;

  # may bear system-private data
  sh:property aida:PrivateDataPropertyShape ;

    sh:closed true ;
    sh:ignoredProperties (rdf:type)
    .

aida:ConfidencePropertyShape
   a sh:PropertyShape ;
   sh:path aida:confidence ;
   sh:nodeShape aida:ConfidenceShape .

# use this instead of aida:ConfidencePropertyShape when you wish to force confidences to be present
aida:RequiredConfidencePropertyShape
   a sh:PropertyShape ;
   sh:path aida:confidence ;
   sh:nodeShape aida:ConfidenceShape ;
   sh:minCount 1 .

# Most things may be annotated with what system produced them
# To do this, we need to declare nodes which represent the systems
aida:SystemShape
   a sh:NodeShape ;
   sh:targetClass aida:System ;
   # a system must have an explicit identifier
   sh:nodeKind sh:IRI ;
   # these nodes are not allowed to have any other properties
   sh:closed true ;
   # except rdf:type
   sh:ignoredProperties (rdf:type)
   .

# once we have declared the system nodes, other nodes may be linked to a system via a property
# which points to a system
aida:SystemPropertyShape
   a sh:PropertyShape ;
   sh:path aida:system ;
   sh:class aida:System .


# Systems need to provide justifications from text, image, video, etc. for the assertions they make
aida:TextJustificationShape
   a sh:NodeShape ;
   sh:targetClass aida:TextJustification ;
   # each justification must have exactly one source document ID
   sh:property [
     sh:path aida:source ;
     sh:datatype xsd:string ;
     sh:minCount 1;
     sh:maxCount 1 ];
   # exactly one start character offset within the document
   sh:property [
      sh:path aida:startOffset ;
      sh:or ( [sh:datatype xsd:int] [sh:datatype xsd:integer] )  ;
      sh:minCount 1;
      sh:maxCount 1 ];
   # and exactly one inclusive end offset within the document
   sh:property [
       sh:path aida:endOffsetInclusive ;
       sh:or ( [sh:datatype xsd:int] [sh:datatype xsd:integer] )  ;
       sh:minCount 1;
       sh:maxCount 1 ];
   # an optional string label for user consumption (TODO: is this allowed? Probably not?)
   sh:property [
      sh:path skos:prefLabel ;
      sh:datatype xsd:string ];

   # justifications must provide confidences
   sh:property aida:RequiredConfidencePropertyShape ;

   # may provide an optional source system
   sh:property aida:SystemPropertyShape ;

   # may depend on a hypothesis
   sh:property aida:DependsOnHypothesisPropertyShape ;

  # may bear system-private data
  sh:property aida:PrivateDataPropertyShape ;

   # no other properties are allowed
   sh:closed true ;
   # except rdf:type
   sh:ignoredProperties (rdf:type) .

aida:AudioJustificationShape
   a sh:NodeShape ;
   sh:targetClass aida:AudioJustification ;
   # each justification must have exactly one source document ID
   sh:property [
     sh:path aida:source ;
     sh:datatype xsd:string ;
     sh:minCount 1;
     sh:maxCount 1 ];
   sh:property [
      sh:path aida:startTimestamp ;
      sh:datatype xsd:double ;
      sh:minCount 1;
      sh:maxCount 1 ];

    sh:property [
       sh:path aida:endTimestamp ;
       sh:datatype xsd:double ;
       sh:minCount 1;
       sh:maxCount 1 ];

   # justifications must provide confidences
   sh:property aida:RequiredConfidencePropertyShape ;

   # may provide an optional source system
   sh:property aida:SystemPropertyShape ;

   # may depend on a hypothesis
   sh:property aida:DependsOnHypothesisPropertyShape ;

  # may bear system-private data
  sh:property aida:PrivateDataPropertyShape ;

   # no other properties are allowed
   sh:closed true ;
   # except rdf:type
   sh:ignoredProperties (rdf:type) .

# bounding boxes are used by both image and video justifications
aida:BoundingBoxShape
   a sh:NodeShape ;
   sh:targetClass aida:BoundingBox ;

   sh:property [
    sh:path aida:boundingBoxUpperLeftX ;
    sh:or ( [sh:datatype xsd:int] [sh:datatype xsd:integer] )  ;
    sh:minCount 1;
    sh:maxCount 1] ;

   sh:property [
    sh:path aida:boundingBoxUpperLeftY ;
    sh:or ( [sh:datatype xsd:int] [sh:datatype xsd:integer] )  ;
    sh:minCount 1;
    sh:maxCount 1] ;

   sh:property [
    sh:path aida:boundingBoxLowerRightX ;
    sh:or ( [sh:datatype xsd:int] [sh:datatype xsd:integer] )  ;
    sh:minCount 1;
    sh:maxCount 1] ;

   sh:property [
    sh:path aida:boundingBoxLowerRightY ;
    sh:or ( [sh:datatype xsd:int] [sh:datatype xsd:integer] )  ;
    sh:minCount 1;
    sh:maxCount 1] ;

    sh:closed true ;
    sh:ignoredProperties (rdf:type)
    .

aida:BoundingBoxPropertyShape
   a sh:PropertyShape ;
   sh:path aida:boundingBox ;
   sh:class aida:BoundingBox ;
   sh:minCount 1 ;
   sh:maxCount 1 .

aida:ImageJustificationShape
   a sh:NodeShape ;
   sh:targetClass aida:ImageJustification ;

   # each image justification must have exactly one source document ID
   sh:property [
     sh:path aida:source ;
     sh:datatype xsd:string ;
     sh:minCount 1;
     sh:maxCount 1 ];

   sh:property aida:BoundingBoxPropertyShape ;

   # justifications must provide confidences
   sh:property aida:RequiredConfidencePropertyShape ;

   # may provide an optional source system
   sh:property aida:SystemPropertyShape ;

   # may depend on a hypothesis
   sh:property aida:DependsOnHypothesisPropertyShape ;

  # may bear system-private data
  sh:property aida:PrivateDataPropertyShape ;

   # no other properties are allowed
   sh:closed true ;
   # except rdf:type
   sh:ignoredProperties (rdf:type) .

# According to NIST, there are two types of video justifications.
# If an entity/event is shown in a key-frame, it is identified with the key frame ID
# and bounding box (a KeyFrameVideoJustification). If it occurs outside a key-frame,
# it is identified by the shot ID with no bounding box (and there should only be one
# such justification, even if it appears many times in the shot)
aida:KeyFrameVideoJustificationShape
   a sh:NodeShape ;
   sh:targetClass aida:KeyFrameVideoJustification ;
   # each video justification must have exactly one source document ID
   sh:property [
     sh:path aida:source ;
     sh:datatype xsd:string ;
     sh:minCount 1;
     sh:maxCount 1 ];

   sh:property [
       sh:path aida:keyFrame ;
       sh:datatype xsd:string ;
       sh:minCount 1;
       sh:maxCount 1 ] ;

   sh:property aida:BoundingBoxPropertyShape ;

   # justifications must provide confidences
   sh:property aida:RequiredConfidencePropertyShape ;

   # may provide an optional source system
   sh:property aida:SystemPropertyShape ;

   # may depend on a hypothesis
   sh:property aida:DependsOnHypothesisPropertyShape ;

  # may bear system-private data
  sh:property aida:PrivateDataPropertyShape ;

   # no other properties are allowed
   sh:closed true ;
   # except rdf:type
   sh:ignoredProperties (rdf:type) .

aida:ShotVideoJustificationShape
   a sh:NodeShape ;
   sh:targetClass aida:ShotVideoJustification ;
   # each video justification must have exactly one source document ID
   sh:property [
     sh:path aida:source ;
     sh:datatype xsd:string ;
     sh:minCount 1;
     sh:maxCount 1 ];

   # to justify entities/events in videos which do not occur at keyframes, bounding boxes
   # are not used - only the ID of the shot they appear somewhere in (per NIST)
   sh:property [
       sh:path aida:shot ;
       sh:datatype xsd:string ;
       sh:minCount 1;
       sh:maxCount 1 ] ;

   # justifications must provide confidences
   sh:property aida:RequiredConfidencePropertyShape ;

   # may provide an optional source system
   sh:property aida:SystemPropertyShape ;

   # may depend on a hypothesis
   sh:property aida:DependsOnHypothesisPropertyShape ;

  # may bear system-private data
  sh:property aida:PrivateDataPropertyShape ;

   # no other properties are allowed
   sh:closed true ;
   # except rdf:type
   sh:ignoredProperties (rdf:type) .

aida:CompoundJustificationShape
   a sh:NodeShape ;
   sh:targetClass aida:CompoundJustification ;

   # must have at least two contained justifications of specified types
   sh:property
     aida:CompoundJustificationMinimum,
     aida:CompoundJustificationTypes ;

   # justification must provide confidence
   sh:property aida:RequiredConfidencePropertyShape ;

   # may provide an optional source system
   sh:property aida:SystemPropertyShape .

aida:CompoundJustificationMinimum
   a sh:PropertyShape ;
   sh:path aida:containedJustification ;
   sh:minCount 2 ;
   sh:message "aida:CompoundJustification requires at least 2 justifications" .

aida:CompoundJustificationTypes
   a sh:PropertyShape ;
   sh:path aida:containedJustification ;
   sh:xone (
     [sh:class aida:TextJustification]
     [sh:class aida:ImageJustification]
     [sh:class aida:AudioJustification]
     [sh:class aida:KeyFrameVideoJustification]
     [sh:class aida:ShotVideoJustification] ) ;
   sh:message "Unsupported compound justification type" .

aida:JustificationPropertyShape
   a sh:PropertyShape ;
   sh:path aida:justifiedBy ;
   sh:xone (
     [sh:class aida:TextJustification]
     [sh:class aida:ImageJustification]
     [sh:class aida:AudioJustification]
     [sh:class aida:KeyFrameVideoJustification]
     [sh:class aida:ShotVideoJustification]
     [sh:class aida:CompoundJustification] ) ;
   sh:message "Unsupported justification type" .

# use to express that an AIDA Entity is the same thing as something in an external knowledge base
aida:LinkAssertionShape
  a sh:NodeShape ;
  sh:targetClass aida:LinkAssertion ;

  # must have a single link target with the identifier of the thing in an external KB it is linked
  # to. Currently the external DB reference must be a string, but IRIs might be allowed in the
  # future
  sh:property [
     a sh:PropertyShape ;
     sh:path aida:linkTarget ;
     sh:value xsd:string ;
     sh:minCount 1 ;
     sh:maxCount 1] ;

   # may provide a confidence
   sh:property aida:ConfidencePropertyShape ;

   # may provide an one or more source systems
   sh:property aida:SystemPropertyShape ;

   # may provide one or more justifications for the link
   sh:property aida:JustificationPropertyShape ;

  # may depend on a hypothesis
  sh:property aida:DependsOnHypothesisPropertyShape ;

  # may bear system-private data
  sh:property aida:PrivateDataPropertyShape ;

  # no other properties are allowed
  sh:closed true ;

  # except rdf:type
  sh:ignoredProperties (rdf:type) .

aida:LinkPropertyShape
  a sh:PropertyShape ;
  sh:path aida:link ;
  sh:class aida:LinkAssertion .

# Find all nodes with aida:hasName and ensure their types are subclasses of CanHaveName
aida:RestrictNameProperty
    a sh:NodeShape ;
    sh:targetSubjectsOf aida:hasName ;
    sh:sparql [
        sh:message "Node has name but no type subclass of CanHaveName" ;
        sh:select """
            PREFIX rdf:   <http://www.w3.org/1999/02/22-rdf-syntax-ns#>
            PREFIX rdfs:  <http://www.w3.org/2000/01/rdf-schema#>
            PREFIX aidaDomainCommon: <https://tac.nist.gov/tracks/SM-KBP/2018/ontologies/AidaDomainOntologiesCommon#>
            SELECT $this
            WHERE {
                ?typeAssertion rdf:subject $this .
                ?typeAssertion rdf:predicate rdf:type .
                ?typeAssertion rdf:object ?type .
                FILTER NOT EXISTS {
                    ?type rdfs:subClassOf+|rdf:type/rdfs:subClassOf* aidaDomainCommon:CanHaveName .
                }
            }
        """ ;
    ] .

aida:NamePropertyShape
  a sh:PropertyShape ;
  sh:path aida:hasName ;
  sh:datatype xsd:string .

# Find all nodes with aida:textValue and ensure their types are subclasses of CanHaveTextValue
aida:RestrictTextProperty
    a sh:NodeShape ;
    sh:targetSubjectsOf aida:textValue ;
    sh:sparql [
        sh:message "Node has text value but no type subclass of CanHaveTextValue" ;
        sh:select """
            PREFIX rdf:   <http://www.w3.org/1999/02/22-rdf-syntax-ns#>
            PREFIX rdfs:  <http://www.w3.org/2000/01/rdf-schema#>
            PREFIX aidaDomainCommon: <https://tac.nist.gov/tracks/SM-KBP/2018/ontologies/AidaDomainOntologiesCommon#>
            SELECT $this
            WHERE {
                ?typeAssertion rdf:subject $this .
                ?typeAssertion rdf:predicate rdf:type .
                ?typeAssertion rdf:object ?type .
                FILTER NOT EXISTS {
                    ?type rdfs:subClassOf+|rdf:type/rdfs:subClassOf* aidaDomainCommon:CanHaveTextValue .
                }
            }
        """ ;
    ] .

aida:TextPropertyShape
  a sh:PropertyShape ;
  sh:path aida:textValue ;
  sh:datatype xsd:string  .

# Find all nodes with aida:numericValue and ensure their types are subclasses of CanHaveNumericValue
aida:RestrictNumericProperty
    a sh:NodeShape ;
    sh:targetSubjectsOf aida:numericValue ;
    sh:sparql [
        sh:message "Node has numeric value, but no type subclass of CanHaveNumericValue" ;
        sh:select """
            PREFIX rdf:   <http://www.w3.org/1999/02/22-rdf-syntax-ns#>
            PREFIX rdfs:  <http://www.w3.org/2000/01/rdf-schema#>
            PREFIX aidaDomainCommon: <https://tac.nist.gov/tracks/SM-KBP/2018/ontologies/AidaDomainOntologiesCommon#>
            SELECT $this
            WHERE {
                ?typeAssertion rdf:subject $this .
                ?typeAssertion rdf:predicate rdf:type .
                ?typeAssertion rdf:object ?type .
                FILTER NOT EXISTS {
                    ?type rdfs:subClassOf+|rdf:type/rdfs:subClassOf* aidaDomainCommon:CanHaveNumericValue .
                }
            }
        """ ;
    ] .

aida:NumericPropertyShape
  a sh:PropertyShape ;
  sh:path aida:numericValue ;
  sh:xone (
    [ sh:datatype xsd:string ]
    [ sh:datatype xsd:double ]
    [ sh:datatype xsd:long ] ) .

# we use RDF statements for four things: relations, type assertions, event argument, and
# sentiment assertions. Each of these has already been described above. We want to forbid any other
# use of RDF statement.
aida:RdfStatementShape
    a sh:NodeShape ;
    sh:targetClass rdf:Statement ;

    # subject/predicate/object must exist exactly once
    sh:property [
        sh:path rdf:subject ;
        sh:minCount 1 ;
        sh:maxCount 1 ;
        sh:message "Number of subjects specified for edge must be 1"
    ] ;

    sh:property [
        sh:path rdf:predicate ;
        sh:minCount 1 ;
        sh:maxCount 1 ;
        sh:message "Number of predicates specified for edge must be 1"
    ] ;

    sh:property [
        sh:path rdf:object ;
        sh:minCount 1 ;
        sh:maxCount 1 ;
        sh:message "Number of objects specified for edge must be 1"
    ] ;

    sh:property [
        sh:path rdf:predicate ;
        sh:xone (
            [ sh:hasValue rdf:type ]
            aida:EventArgumentSubclass
            aida:RelationArgumentSubclass ) ;
        sh:message "All rdf:Statements must be type declarations or have predicates from the domain relation or event argument types. This error is often caused by using a value outside the domain ontology"
    ] .

# Sometimes there is uncertainty about whether or not two entities or events are the same.
# In such cases, we make "cluster" objects which can link together the possibly identical
# entities or events
# TODO: validate clusters are homogeneous (e.g. can't mix entities and events)
aida:ClusterShape
   a sh:NodeShape ;
   sh:targetClass aida:SameAsCluster ;

   # every cluster must have a single prototype - the item we are absolutely sure is, by definition,
   # in the cluster
   sh:property [
      a sh:PropertyShape ;
      sh:path aida:prototype ;
      sh:xone ( [sh:class aida:Entity]
                [sh:class aida:Event]
                [sh:class aida:Relation] ) ;
      sh:minCount 1 ;
      sh:maxCount 1  ] ;

<<<<<<< HEAD
=======
   # allow clusters to have handle property
   sh:property [
      sh:path aida:handle ;
      sh:datatype xsd:string ;
      sh:maxCount 1 ;
   ] ;

>>>>>>> 648936ec
   # may provide an importance
   sh:property aida:ImportancePropertyShape ;

   # may provide an one or more source systems
   sh:property aida:SystemPropertyShape ;

   # may depend on a hypothesis
   sh:property aida:DependsOnHypothesisPropertyShape ;

   # may bear system-private data
   sh:property aida:PrivateDataPropertyShape ;

   sh:closed true ;
   sh:ignoredProperties (rdf:type).

# we declare that other entities might be in the cluster by using ClusterMembership assertions
aida:ClusterMembershipShape
   a sh:NodeShape ;
   sh:targetClass aida:ClusterMembership ;

   # the cluster property points to the cluster
   sh:property [
      a sh:PropertyShape ;
      sh:path aida:cluster ;
      sh:class aida:SameAsCluster ;
      sh:minCount 1 ;
      sh:maxCount 1  ] ;

   # the clusterMember property points to the thing which might be in the cluster
   # the clusterMember could itself be another cluster, allowing hierarchical coreference
   sh:property [
      a sh:PropertyShape ;
      sh:path aida:clusterMember ;
      sh:xone ( [sh:class aida:Entity]
                [sh:class aida:Event]
                [sh:class aida:Relation]
                [sh:class aida:SameAsCluster] )  ;
      sh:minCount 1 ;
      sh:maxCount 1 ;
      sh:message "Cluster member type not allowed to be part of cluster"
  ] ;

   # may provide a confidence
   sh:property aida:ConfidencePropertyShape ;

   # may provide an one or more source systems
   sh:property aida:SystemPropertyShape ;

   # may provide one or more justifications for the link
   sh:property aida:JustificationPropertyShape ;

  # may depend on a hypothesis
  sh:property aida:DependsOnHypothesisPropertyShape ;

  # may bear system-private data
  sh:property aida:PrivateDataPropertyShape ;

   sh:closed true ;
   sh:ignoredProperties (rdf:type).

# A Subgraph is a collection of content and annotation nodes.  They are used to talk about
# sub-graphs of the full knowledge graph for when we need to specify confidences or mutual
# exclusion constraints over large structures
aida:ContentGraphShape
  # note this is a declaration of a set of node constraints
  a sh:NodeShape ;
  # and that these contains apply to nodes of type aida:KnowledgeGraph
  sh:targetClass aida:Subgraph ;
  # a Subgraph can have a property (=outgoing labelled edge)
  sh:property [
     # which is called "subgraphContains"
     sh:path aida:subgraphContains ;
     # every content graph must contain at least one content assertion
     sh:minCount 1 ;
     # the contained nodes must be of the content node types
     sh:xone (
          [sh:class aida:Entity]
          [sh:class aida:Event]
          [sh:class aida:Relation]
          [sh:class aida:SentimentAssertion]
          [sh:class aida:ClusterMembership]
          [sh:class rdf:Statement] )
  ] ;

  # may provide an one or more source systems
  sh:property aida:SystemPropertyShape ;

  # may depend on a hypothesis
  sh:property aida:DependsOnHypothesisPropertyShape ;

  # may bear system-private data
  sh:property aida:PrivateDataPropertyShape ;

  # and can't contain anything else
  sh:closed true ;
  # (except the rdf:type assertion)
  sh:ignoredProperties (rdf:type) .

# Sometimes we need to indicate that either one set of assertions about the world should be
# included in a graph *or* some other set of assertions should. In these cases we use a
# MutualExclusionConstraints
aida:MutualExclusionConstraintShape
   a sh:NodeShape ;
   sh:targetClass aida:MutualExclusion ;

   # the different options are given by alternative properties.
   # there may be at least one alternative specified, but there may be many
   sh:property [
      a sh:PropertyShape;
      sh:path aida:alternative;
      sh:class aida:MutualExclusionAlternative ;
      sh:minCount 1 ];

   # optionally, a confidence value may be given to the "none of the above" option
   sh:property [
      a sh:PropertyShape ;
      sh:path aida:noneOfTheAbove;
      sh:datatype xsd:double ;
      sh:maxCount 1 ] ;

   # may provide an one or more source systems
   sh:property aida:SystemPropertyShape ;

   # may provide one or more justifications for the link
   sh:property aida:JustificationPropertyShape ;

  # may depend on a hypothesis
  sh:property aida:DependsOnHypothesisPropertyShape ;

  # may bear system-private data
  sh:property aida:PrivateDataPropertyShape ;

    sh:closed true ;

    sh:ignoredProperties ( rdf:type ).

aida:MutualExclusionAlternativeShape
   a sh:NodeShape ;
   sh:targetClass aida:MutualExclusionAlternative ;

   # there must be at least one graph edge in this alternative
   # each edge is included by making it the object of a alternate_graph property
   sh:property [
      a sh:PropertyShape ;
      sh:path aida:alternativeGraph ;
      sh:class aida:Subgraph ;
      sh:minCount 1 ] ;

    # each alternative must specify confidence
    sh:property aida:ConfidencePropertyShape ;

    sh:closed true ;
    sh:ignoredProperties ( rdf:type )
    .

aida:ImportancePropertyShape
  a sh:PropertyShape ;
  sh:path aida:importance ;
  sh:datatype xsd:int .

aida:HypothesisShape
    a sh:NodeShape ;
    sh:targetClass aida:Hypothesis ;

    # all elements in a hypothesis sub-graph are assumed to be asserted (that is, they are
    # interpreted as a conjunction)
    sh:property [
        a sh:PropertyShape ;
        sh:path aida:hypothesisContent ;
        sh:class aida:Subgraph ;
        sh:minCount 1 ;
        sh:maxCount 1 ] ;

    # a hypothesis can specify confidence
    sh:property aida:ConfidencePropertyShape ;

    # may provide an importance
    sh:property aida:ImportancePropertyShape ;

    sh:property aida:SystemPropertyShape ;

    # may bear system-private data
    sh:property aida:PrivateDataPropertyShape ;

    sh:closed true ;
    sh:ignoredProperties ( rdf:type ) .

aida:DependsOnHypothesisPropertyShape
  a sh:PropertyShape ;
  sh:path aida:dependsOnHypothesis ;
  sh:class aida:Hypothesis .

aida:PrivateDataShape
   sh:targetClass aida:PrivateData ;
   sh:property aida:JsonContentPropertyShape ;
   # this class is not closed, so you can stick whatever else you want here
   .

aida:PrivateDataPropertyShape
   a sh:PropertyShape ;
   sh:path aida:privateData ;
   sh:class aida:PrivateData .

aida:JsonContentPropertyShape
   a sh:PropertyShape ;
   sh:path aida:jsonContent ;
   sh:datatype xsd:string .<|MERGE_RESOLUTION|>--- conflicted
+++ resolved
@@ -1070,8 +1070,6 @@
       sh:minCount 1 ;
       sh:maxCount 1  ] ;
 
-<<<<<<< HEAD
-=======
    # allow clusters to have handle property
    sh:property [
       sh:path aida:handle ;
@@ -1079,7 +1077,6 @@
       sh:maxCount 1 ;
    ] ;
 
->>>>>>> 648936ec
    # may provide an importance
    sh:property aida:ImportancePropertyShape ;
 
