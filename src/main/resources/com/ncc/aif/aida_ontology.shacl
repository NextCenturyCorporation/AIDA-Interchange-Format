--- conflicted
+++ resolved
@@ -284,60 +284,6 @@
   sh:ignoredProperties (rdf:type rdf:predicate)
   .
 
-<<<<<<< HEAD
-=======
-# the fourth type of content node is a relation assertion.
-aida:RelationShape
-    a sh:NodeShape ;
-    sh:targetClass aida:Relation ;
-
-    # Ensure that relation has type
-    sh:sparql [
-       sh:message "Relation must have type assertion or be non-prototype member of cluster" ;
-       sh:select """
-           PREFIX rdf:   <http://www.w3.org/1999/02/22-rdf-syntax-ns#>
-            PREFIX aida:  <https://tac.nist.gov/tracks/SM-KBP/2018/ontologies/InterchangeOntology#>
-            SELECT $this
-            WHERE {
-                FILTER ( NOT EXISTS {
-                        ?typeAssertion a rdf:Statement .
-                        ?typeAssertion rdf:predicate rdf:type .
-                        ?typeAssertion rdf:subject $this .
-                    } && ( NOT EXISTS { ?membership aida:clusterMember $this . } ||
-                            EXISTS { ?cluster aida:prototype $this . } )
-                )
-           }
-       """ ;
-    ] ;
-
-    # must have unique identifiers
-    sh:nodeKind sh:IRI ;
-
-    # may provide an informative justification
-    sh:property aida:InformativeJustificationPropertyShape ;
-
-    # may provide a confidence
-    sh:property aida:ConfidencePropertyShape ;
-
-    # may provide an one or more source systems
-    sh:property aida:SystemPropertyShape ;
-
-    # may provide one or more justifications for its existence
-    sh:property aida:JustificationPropertyShape ;
-
-    # may depend on a hypothesis
-    sh:property aida:DependsOnHypothesisPropertyShape ;
-
-    # may bear system-private data
-    sh:property aida:PrivateDataPropertyShape ;
-
-    # no other properties are allowed
-    sh:closed true ;
-    # except rdf:type
-    sh:ignoredProperties (rdf:type)
-    .
-
->>>>>>> b7cdc723
 # the fifth type of content node is a sentiment assertion.
 aida:SentimentShape
    a sh:NodeShape ;
