--- conflicted
+++ resolved
@@ -185,12 +185,8 @@
                 "-o              Save validation report model to a file.  KB.ttl would result in KB-report.txt.\n" +
                 "                Output defaults to stderr.\n" +
                 "-h, --help      Show this help and usage text\n" +
-<<<<<<< HEAD
+                "--abort [num]   Abort validation after [num] SHACL violations (num > 2), or three violations if [num] is omitted.\n" +
                 "--pm            Enable progress monitor that shows ongoing validation progress\n" +
-                "--abort [num]   Abort validation after [num] SHACL violations, or three violations if [num] is omitted.\n" +
-=======
-                "--abort [num]   Abort validation after [num] SHACL violations (num > 2), or three violations if [num] is omitted.\n" +
->>>>>>> f7f017b0
                 "-f FILE ...     Validate the specified file(s) with a .ttl suffix\n" +
                 "-d DIRNAME      Validate all .ttl files in the specified directory\n" +
                 "\n" +
