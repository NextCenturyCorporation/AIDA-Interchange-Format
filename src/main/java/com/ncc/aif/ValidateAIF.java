--- conflicted
+++ resolved
@@ -7,10 +7,6 @@
 import com.google.common.io.CharSource;
 import com.google.common.io.Files;
 import com.google.common.io.Resources;
-<<<<<<< HEAD
-
-=======
->>>>>>> e1627ef4
 import org.apache.jena.ontology.OntModel;
 import org.apache.jena.query.*;
 import org.apache.jena.rdf.model.Model;
@@ -23,10 +19,6 @@
 import java.io.File;
 import java.text.DateFormat;
 import java.text.SimpleDateFormat;
-<<<<<<< HEAD
-
-=======
->>>>>>> e1627ef4
 import java.util.*;
 
 /**
@@ -39,11 +31,7 @@
 public final class ValidateAIF {
 
     private static final String AIDA_SHACL_RESNAME = "com/ncc/aif/aida_ontology.shacl";
-<<<<<<< HEAD
     private static final String NIST_SHACL_RESNAME = "com/ncc/aif/restricted_aif.shacl";
-=======
-    private static final String NIST_SHACL_RESNAME = "com/ncc/aif/nist.shacl";
->>>>>>> e1627ef4
     private static final String INTERCHANGE_RESNAME = "com/ncc/aif/ontologies/InterchangeOntology";
     private static final String AIDA_DOMAIN_COMMON_RESNAME = "com/ncc/aif/ontologies/AidaDomainOntologiesCommon";
     private static final String LDC_RESNAME = "com/ncc/aif/ontologies/SeedlingOntology";
@@ -55,7 +43,6 @@
 
     private static Model shaclModel;
     private static Model nistModel;
-<<<<<<< HEAD
     static {
         shaclModel = ModelFactory.createOntologyModel();
         CharSource aifSource = Resources.asCharSource(Resources.getResource(AIDA_SHACL_RESNAME), Charsets.UTF_8);
@@ -71,19 +58,6 @@
     private ValidateAIF(Model domainModel, boolean nistFlag) {
         this.domainModel = domainModel;
         this.useRestrictedAIF = nistFlag;
-=======
-
-    private ValidateAIF(Model domainModel, boolean nistFlag) {
-        this.domainModel = domainModel;
-        shaclModel = ModelFactory.createOntologyModel();
-        loadModel(shaclModel, Resources.asCharSource(Resources.getResource(AIDA_SHACL_RESNAME), Charsets.UTF_8));
-        if (nistFlag) {
-            nistModel = ModelFactory.createOntologyModel();
-            loadModel(nistModel, Resources.asCharSource(Resources.getResource(NIST_SHACL_RESNAME), Charsets.UTF_8));
-        } else {
-            nistModel = null;
-        }
->>>>>>> e1627ef4
     }
 
     // Ensure what file name an RDF syntax error occurs in is printed, which
@@ -103,22 +77,6 @@
      * @return An AIF validator for the specified ontology
      */
     public static ValidateAIF createForDomainOntologySource(CharSource domainOntologySource) {
-<<<<<<< HEAD
-        return create(false, false, false, ImmutableSet.of(domainOntologySource));
-    }
-
-    /**
-     * Create an AIF validator for specifed domain ontologies and requirements.
-     * @param ldcFlag Whether or not to validate against the LDC ontology
-     * @param programFlag Whether or not to validate against the program working group's ontology
-     * @param nistFlag Whether or not to validate against the NIST requirements
-     * @param domainOntologySources A user-supplied domain ontology
-     * @return An AIF validator for the specified ontologies and requirements
-     */
-    public static ValidateAIF create(boolean ldcFlag, boolean programFlag, boolean nistFlag,
-                                     ImmutableSet<CharSource> domainOntologySources) {
-        if (!ldcFlag && !programFlag && (domainOntologySources == null || domainOntologySources.isEmpty())) {
-=======
         return create(ImmutableSet.of(domainOntologySource), false);
     }
 
@@ -157,7 +115,6 @@
     public static ValidateAIF create(ImmutableSet<CharSource> domainOntologySources, boolean nistFlag) {
 
         if (domainOntologySources == null || domainOntologySources.isEmpty()) {
->>>>>>> e1627ef4
             throw new IllegalArgumentException("Must validate against at least one domain ontology.");
         }
 
@@ -170,25 +127,6 @@
                 Resources.asCharSource(Resources.getResource(INTERCHANGE_RESNAME), Charsets.UTF_8),
                 Resources.asCharSource(Resources.getResource(AIDA_DOMAIN_COMMON_RESNAME), Charsets.UTF_8)
         );
-<<<<<<< HEAD
-
-        final HashSet<CharSource> models = new HashSet<>(aidaModels);
-        if (domainOntologySources != null) {
-            models.addAll(domainOntologySources);
-        }
-        if (ldcFlag) {
-            models.add(Resources.asCharSource(Resources.getResource(LDC_RESNAME), Charsets.UTF_8));
-        }
-        if (programFlag) {
-            ImmutableSet<CharSource> programModels = ImmutableSet.of(
-                    Resources.asCharSource(Resources.getResource(AO_ENTITIES_RESNAME), Charsets.UTF_8),
-                    Resources.asCharSource(Resources.getResource(AO_EVENTS_RESNAME), Charsets.UTF_8),
-                    Resources.asCharSource(Resources.getResource(AO_RELATIONS_RESNAME), Charsets.UTF_8)
-            );
-            models.addAll(programModels);
-        }
-=======
->>>>>>> e1627ef4
 
         final HashSet<CharSource> models = new HashSet<>(aidaModels);
         models.addAll(domainOntologySources);
@@ -229,12 +167,7 @@
         while (i < args.length && !done) {
             if (args[i].startsWith("-")) {
                 done = true;
-<<<<<<< HEAD
-            }
-            else {
-=======
             } else {
->>>>>>> e1627ef4
                 fileList.add(args[i++]);
                 numArgs++;
             }
@@ -243,34 +176,6 @@
     }
 
     // Process command-line arguments, returning whether or not there were any errors.
-<<<<<<< HEAD
-    private static boolean processArgs(String[] args, Set<String>flags, Set<String>domainOntologies,
-                                       Set<String> validationFiles, Set<String> validationDirs) {
-        boolean dashD = false;
-        boolean dashF = false;
-        for (int i = 0; i < args.length; i++) {
-            final String arg = args[i];
-            final String strippedArg = arg.trim();
-            System.out.println(" Argument: |" + arg + "|");
-            switch (strippedArg) {
-                case "-h":
-                case "--help" :
-                    return false;
-                case "--ldc" :
-                    flags.add("LDC");
-                    break;
-                case "--program" :
-                    flags.add("PROGRAM");
-                    break;
-                case "--both" :
-                    flags.add("LDC");
-                    flags.add("PROGRAM");
-                    break;
-                case "--nist" :
-                    flags.add("NIST");
-                    break;
-                case "--ont" :
-=======
     private static boolean processArgs(String[] args, Set<ArgumentFlags> flags, Set<String> domainOntologies,
                                        Set<String> validationFiles, Set<String> validationDirs) {
         for (int i = 0; i < args.length; i++) {
@@ -290,7 +195,6 @@
                     flags.add(ArgumentFlags.NIST);
                     break;
                 case "--ont":
->>>>>>> e1627ef4
                     int numFiles = processFiles(args, i, domainOntologies);
                     if (numFiles == 0) {
                         System.err.println("ERROR: --ont requires at least one ontology file to be specified.");
@@ -298,28 +202,16 @@
                     }
                     i += numFiles;
                     break;
-<<<<<<< HEAD
-                case "-f" :
-                    if (dashD) {
-=======
                 case "-f":
                     if (flags.contains(ArgumentFlags.DIRECTORY)) {
->>>>>>> e1627ef4
                         System.err.println("ERROR: Please specify either -d or -f, but not both.");
                         return false;
                     }
                     i += processFiles(args, i, validationFiles);
-<<<<<<< HEAD
-                    dashF = true;
-                    break;
-                case "-d" :
-                    if (dashF) {
-=======
                     flags.add(ArgumentFlags.FILES);
                     break;
                 case "-d":
                     if (flags.contains(ArgumentFlags.FILES)) {
->>>>>>> e1627ef4
                         System.err.println("ERROR: Please specify either -d or -f, but not both.");
                         return false;
                     }
@@ -329,25 +221,13 @@
                          *   i += processFiles(args, i, validationDirs);
                          */
                     }
-<<<<<<< HEAD
-                    dashD = true;
-=======
                     flags.add(ArgumentFlags.DIRECTORY);
->>>>>>> e1627ef4
                     break;
                 default:
                     System.err.println("Ignoring unknown argument: " + arg);
             }
         }
 
-<<<<<<< HEAD
-        if (!flags.contains("LDC") && !flags.contains("PROGRAM") && domainOntologies.isEmpty()) {
-            System.err.println("ERROR: Must validate against at least one domain ontology.");
-            return false;
-        }
-        if ( (validationFiles.isEmpty() && validationDirs.isEmpty()) ||
-             (!validationFiles.isEmpty() && !validationDirs.isEmpty()) ) // this can happen if -d or -f had no argument
-=======
         final int ontologyFlags = (
                 (flags.contains(ArgumentFlags.LDC) ? 1 : 0) +
                         (flags.contains(ArgumentFlags.PROGRAM) ? 1 : 0) +
@@ -359,15 +239,12 @@
         }
         if ((validationFiles.isEmpty() && validationDirs.isEmpty()) ||
                 (!validationFiles.isEmpty() && !validationDirs.isEmpty())) // this can happen if -d or -f had no argument
->>>>>>> e1627ef4
         {
             System.err.println("ERROR: Please specify either file(s) or a directory of files to validate.");
             return false;
         }
 
         return true;
-<<<<<<< HEAD
-=======
     }
 
     // Program return codes from the AIF Validator.
@@ -378,7 +255,6 @@
     // Command-line argument flags
     private enum ArgumentFlags {
         NIST, LDC, PROGRAM, FILES, DIRECTORY
->>>>>>> e1627ef4
     }
 
     /**
@@ -388,20 +264,10 @@
      * @param args Command line arguments as specified in the README
      */
     public static void main(String[] args) {
-<<<<<<< HEAD
-        final Set<String> flags = new HashSet<>();
-        final Set<String> domainOntologies = new HashSet<>();
-        final Set<String> validationFiles = new LinkedHashSet<>();
-        final Set<String> validationDirs = new LinkedHashSet<>();
-        final short VALIDATION_ERROR=1;
-        final short USAGE_ERROR=2;
-        final short FILE_ERROR=3;
-=======
         HashSet<ArgumentFlags> flags = new HashSet<>();
         final Set<String> domainOntologies = new HashSet<>();
         final Set<String> validationFiles = new LinkedHashSet<>();
         final Set<String> validationDirs = new LinkedHashSet<>();
->>>>>>> e1627ef4
 
         // Prevent too much logging from obscuring the actual problems.
         final Logger logger = (Logger) (org.slf4j.LoggerFactory.getLogger(Logger.ROOT_LOGGER_NAME));
@@ -411,32 +277,6 @@
         // Process the arguments:  if there are any errors, show usage and exit.
         if (!processArgs(args, flags, domainOntologies, validationFiles, validationDirs)) {
             showUsage();
-<<<<<<< HEAD
-            System.exit(USAGE_ERROR);
-        }
-
-        // Collect the flags parsed from the arguments
-        final boolean nistFlag = flags.contains("NIST");
-        final boolean ldcFlag = flags.contains("LDC");
-        final boolean programFlag = flags.contains("PROGRAM");
-
-        // Convert the specified domain ontologies (if any) to CharSources.
-        Set<CharSource> domainOntologySources = new HashSet<>();
-        for (String source : domainOntologies) {
-            File file = new File(source);
-            domainOntologySources.add(Files.asCharSource(file, Charsets.UTF_8));
-        }
-
-        // Finally, try to create the validator, but fail if required elements can't be loaded/parsed.
-        ValidateAIF validator = null;
-        try {
-            validator = create(ldcFlag, programFlag, nistFlag, ImmutableSet.copyOf(domainOntologySources));
-        }
-        catch (RuntimeException rte) {
-            logger.error("Could not read/parse all domain ontologies or SHACL files...exiting.");
-            logger.error("--> " + rte.getLocalizedMessage());
-            System.exit(FILE_ERROR);
-=======
             System.exit(ReturnCode.USAGE_ERROR.ordinal());
         }
 
@@ -465,7 +305,6 @@
             logger.error("Could not read/parse all domain ontologies or SHACL files...exiting.");
             logger.error("--> " + rte.getLocalizedMessage());
             System.exit(ReturnCode.FILE_ERROR.ordinal());
->>>>>>> e1627ef4
         }
 
         // Collect the file(s) to be validated.
@@ -474,73 +313,31 @@
             for (String file : validationFiles) {
                 if (file.endsWith(".ttl")) {
                     filesToValidate.add(new File(file));
-<<<<<<< HEAD
-                }
-                else {
-                    logger.warn("Skipping file without .ttl suffix: " + file);
-                }
-            }
-        }
-        else { // -d option
-=======
                 } else {
                     logger.warn("Skipping file without .ttl suffix: " + file);
                 }
             }
         } else { // -d option
->>>>>>> e1627ef4
             for (String dirName : validationDirs) {
                 File dir = new File(dirName);
                 if (!dir.exists()) {
                     logger.warn("Skipping non-existent directory: " + dirName);
-<<<<<<< HEAD
-                }
-                else if (dir.isDirectory()) {
-=======
                 } else if (dir.isDirectory()) {
->>>>>>> e1627ef4
                     File[] files = dir.listFiles(pathname -> pathname.toString().endsWith(".ttl"));
                     if (files != null) {
                         filesToValidate.addAll(Arrays.asList(files));
                     }
-<<<<<<< HEAD
-                }
-                else {
-=======
                 } else {
->>>>>>> e1627ef4
                     logger.warn("Skipping non-directory: " + dirName);
                 }
             }
         }
 
         if (filesToValidate.isEmpty()) {
-<<<<<<< HEAD
-            logger.error("No files with .ttl suffix were found.  Use -h option for help.");
-            System.exit(FILE_ERROR);
-        }
-
-        // Display a summary of what we're going to do.
-        if (!validationFiles.isEmpty()) {
-            logger.info("-> Validating KB(s): " + filesToValidate);
-=======
             logger.error("No files with .ttl suffix were specified.  Use -h option for help.");
             System.exit(ReturnCode.FILE_ERROR.ordinal());
->>>>>>> e1627ef4
-        }
-        else { // We'd have failed by now if there were no TTL files in the directory
-            // This would need to be addressed if we supported validating files in N directories.
-            logger.info("-> Validating all KBs (*.ttl) in directory: " + validationDirs);
-        }
-        String ontologyStr = (ldcFlag ? "LDC " : "") + (programFlag ? "Program " : "") + domainOntologies;
-        logger.info("-> Validating with domain ontology(ies): " + ontologyStr);
-        if (nistFlag) {
-            logger.info("-> Validating against NIST SHACL.");
-        }
-        logger.info("*** Beginning validation of " + filesToValidate.size() + " file(s). ***");
-
-<<<<<<< HEAD
-=======
+        }
+
         // Display a summary of what we're going to do.
         if (!validationFiles.isEmpty()) {
             logger.info("-> Validating KB(s): " +
@@ -557,21 +354,21 @@
         }
         logger.info("*** Beginning validation of " + filesToValidate.size() + " file(s). ***");
 
->>>>>>> e1627ef4
         // Validate all files, noting I/O and other errors, but continue to validate even if one fails.
         final DateFormat format = new SimpleDateFormat("EEE, MMM d HH:mm:ss");
         boolean allValid = true;
         short skipCount = 0;
-<<<<<<< HEAD
+        int fileNum = 1;
         for (File fileToValidate : filesToValidate) {
             Date date = Calendar.getInstance().getTime();
             boolean skipped = false;
-            logger.info("-> Validating " + fileToValidate + " at " + format.format(date) + ".");
+            logger.info("-> Validating " + fileToValidate + " at " + format.format(date) +
+                    " (" + fileNum++ + " of " + filesToValidate.size() + ").");
+
             final Model dataToBeValidated = ModelFactory.createOntologyModel();
             try {
                 loadModel(dataToBeValidated, Files.asCharSource(fileToValidate, Charsets.UTF_8));
-            }
-            catch (RuntimeException rte) {
+            } catch (RuntimeException rte) {
                 logger.warn("---> Could not read " + fileToValidate + "; skipping.");
                 skipped = true;
                 skipCount++;
@@ -584,42 +381,13 @@
                 date = Calendar.getInstance().getTime();
                 logger.info("---> completed " + format.format(date) + ".");
             }
-=======
-        int fileNum = 1;
-        for (File fileToValidate : filesToValidate) {
-            Date date = Calendar.getInstance().getTime();
-            boolean skipped = false;
-            logger.info("-> Validating " + fileToValidate + " at " + format.format(date) +
-                    " (" + fileNum++ + " of " + filesToValidate.size() + ").");
-
-            final Model dataToBeValidated = ModelFactory.createOntologyModel();
-            try {
-                loadModel(dataToBeValidated, Files.asCharSource(fileToValidate, Charsets.UTF_8));
-            } catch (RuntimeException rte) {
-                logger.warn("---> Could not read " + fileToValidate + "; skipping.");
-                skipped = true;
-                skipCount++;
-            }
-            if (!skipped) {
-                if (!validator.validateKB(dataToBeValidated)) {
-                    logger.warn("---> Validation of " + fileToValidate + " failed.");
-                    allValid = false;
-                }
-                date = Calendar.getInstance().getTime();
-                logger.info("---> completed " + format.format(date) + ".");
-            }
->>>>>>> e1627ef4
             dataToBeValidated.close();
         }
 
         if (!allValid) {
             logger.info("At least one KB was invalid" + (skipCount > 0 ? " (" + skipCount + " skipped)." : "."));
             // Return a failure code if anything fails to validate.
-<<<<<<< HEAD
-            System.exit(VALIDATION_ERROR);
-=======
             System.exit(ReturnCode.VALIDATION_ERROR.ordinal());
->>>>>>> e1627ef4
         } else {
             logger.info("All KBs were valid" + (skipCount > 0 ? " (" + skipCount + " skipped)." : "."));
         }
@@ -651,15 +419,9 @@
 
         // We short-circuit because earlier validation failures may make later
         // validation attempts misleading nonsense.
-<<<<<<< HEAD
         return useRestrictedAIF ?
                 validateAgainstShacl(unionModel, nistModel) :
                 validateAgainstShacl(unionModel, shaclModel);
-=======
-        return validateAgainstShacl(unionModel, shaclModel)
-                && (nistModel == null || validateAgainstShacl(unionModel, nistModel))
-                && ensureEveryEntityAndEventHasAType(unionModel);
->>>>>>> e1627ef4
     }
 
     /**
@@ -677,54 +439,4 @@
         }
         return valid;
     }
-<<<<<<< HEAD
-=======
-
-
-    // Used by ensureEveryEntityAndEventHasAType below
-    private static final String ENSURE_TYPE_SPARQL_QUERY =
-            ("PREFIX rdf: <" + RDF.uri + ">\n" +
-                    "PREFIX aida: <" + AidaAnnotationOntology.NAMESPACE + ">\n" +
-                    "\n" +
-                    "SELECT ?entityOrEvent\n" +
-                    "WHERE {\n" +
-                    "    {?entityOrEvent a aida:Entity} UNION  {?entityOrEvent a aida:Event}\n" +
-                    "    FILTER NOT EXISTS {\n" +
-                    "    ?typeAssertion a rdf:Statement .\n" +
-                    "    ?typeAssertion rdf:predicate rdf:type .\n" +
-                    "    ?typeAssertion rdf:subject ?entityOrEvent .\n" +
-                    "    }\n" +
-                    "}").replace("\n", System.getProperty("line.separator"));
-
-    private boolean ensureEveryEntityAndEventHasAType(Model dataToBeValidated) {
-        // It is okay if there are multiple type assertions (in case of uncertainty)
-        // but there has to be at least one.
-        // TODO: we would like to make sure if there are multiple, then they must be in some sort
-        // of mutual exclusion relationship. This may be complicated and slow, however, so we
-        // don't do it yet.
-        final Query query = QueryFactory.create(ENSURE_TYPE_SPARQL_QUERY);
-        final QueryExecution queryExecution = QueryExecutionFactory.create(query, dataToBeValidated);
-        final ResultSet results = queryExecution.execSelect();
-
-        boolean valid = true;
-        while (results.hasNext()) {
-            final QuerySolution match = results.nextSolution();
-            final Resource typelessEntityOrEvent = match.getResource("entityOrEvent");
-
-            // An entity is permitted to lack a type if it is a non-prototype member of a cluster
-            // this could be the case when the entity arises from coreference resolution where
-            // the referents are different types.
-            final boolean isNonPrototypeMemberOfCluster =
-                    dataToBeValidated.listSubjectsWithProperty(AidaAnnotationOntology.CLUSTER_MEMBER,
-                            typelessEntityOrEvent).hasNext();
-
-            if (!isNonPrototypeMemberOfCluster) {
-                System.err.println("Entity or event " + typelessEntityOrEvent.getURI() + " has no type assertion");
-                valid = false;
-            }
-        }
-        return valid;
-    }
-
->>>>>>> e1627ef4
 }