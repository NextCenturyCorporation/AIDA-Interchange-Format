--- conflicted
+++ resolved
@@ -61,7 +61,8 @@
             ResourceFactory.createProperty(NAMESPACE + "privateData");
     public static final Property JSON_CONTENT_PROPERTY =
             ResourceFactory.createProperty(NAMESPACE + "jsonContent");
-<<<<<<< HEAD
+    public static final Property INFORMATIVE_JUSTIFICATION =
+            ResourceFactory.createProperty(NAMESPACE + "informativeJustification");
     public static final Property LDC_TIME_PROPERTY =
             ResourceFactory.createProperty(NAMESPACE + "ldcTime");
     public static final Property LDC_TIME_START =
@@ -76,10 +77,6 @@
             ResourceFactory.createProperty(NAMESPACE + "month");
     public static final Property LDC_TIME_DATE =
             ResourceFactory.createProperty(NAMESPACE + "date");
-=======
-    public static final Property INFORMATIVE_JUSTIFICATION =
-            ResourceFactory.createProperty(NAMESPACE + "informativeJustification");
->>>>>>> b7cdc723
 
     // classes
     public static final Resource SUBGRAPH_CLASS = ResourceFactory.createResource(NAMESPACE + "Subgraph");
