--- conflicted
+++ resolved
@@ -2,10 +2,7 @@
 
 AWS_ACCESS_KEY_ID=$(aws --profile default configure get aws_access_key_id)
 AWS_SECRET_ACCESS_KEY=$(aws --profile default configure get aws_secret_access_key)
-<<<<<<< HEAD
-=======
 AWS_DEFAULT_REGION=$(aws --profile default configure get region)
->>>>>>> 95901fb7
 
 docker run --rm -it \
         -e S3_VALIDATION_BUCKET='' \
@@ -26,11 +23,7 @@
         -e DEBUG_SLEEP_INTERVAL='' \
         -e AWS_ACCESS_KEY_ID=$AWS_ACCESS_KEY_ID \
         -e AWS_SECRET_ACCESS_KEY=$AWS_SECRET_ACCESS_KEY \
-<<<<<<< HEAD
-        -e AWS_DEFAULT_REGION='' \
-=======
         -e AWS_DEFAULT_REGION=$AWS_DEFAULT_REGION \
->>>>>>> 95901fb7
         -e QUEUE_INIT_TIMEOUT='' \
         -e VALIDATION_TIMEOUT='' \
         -e VALIDATION_HOME='' \
