--- conflicted
+++ resolved
@@ -261,11 +261,6 @@
         the queue, a final source file will be uploaded with a suffix of '.queued' and the old
         source file will be removed from S3.
 
-<<<<<<< HEAD
-=======
-        :param str bucket_direcotry: The bucket and prefix directory that contains the unprocessed 
-            ttl files
->>>>>>> 95901fb7
         :param str queue_url: The SQS queue url
         :param list objects: The S3 object paths to queue on SQS
         :raises ClientError: S3 client exception
@@ -777,7 +772,4 @@
 
 
 if __name__ == "__main__": main()
-<<<<<<< HEAD
-
-=======
->>>>>>> 95901fb7
+
