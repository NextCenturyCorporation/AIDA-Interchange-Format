--- conflicted
+++ resolved
@@ -10,13 +10,8 @@
         -e BATCH_JOB_DEFINITION='' \
         -e BATCH_JOB_QUEUE='' \
 	-e AWS_SNS_TOPIC_ARN='' \
-<<<<<<< HEAD
-        -e AWS_ACCESS_KEY_ID='' \
-        -e AWS_SECRET_ACCESS_KEY='' \
-=======
         -e AWS_ACCESS_KEY_ID=${AWS_ACCESS_KEY_ID} \
         -e AWS_SECRET_ACCESS_KEY=${AWS_SECRET_ACCESS_KEY} \
->>>>>>> 05148b36
         -e AWS_DEFAULT_REGION='' \
         --name batch-init \
         batch-init