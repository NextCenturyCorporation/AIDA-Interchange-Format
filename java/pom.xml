--- conflicted
+++ resolved
@@ -6,11 +6,7 @@
 
     <groupId>com.github.nextcenturycorporation</groupId>
     <artifactId>aida-interchange</artifactId>
-<<<<<<< HEAD
-    <version>1.2.1</version>
-=======
     <version>1.2.2-SNAPSHOT</version>
->>>>>>> 05f08f11
 
     <name>AIDA-Interchange-Format</name>
     <description>Library containing resources to support the AIDA Interchange Format (AIF)</description>
