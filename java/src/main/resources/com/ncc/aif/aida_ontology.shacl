@prefix rdf:   <http://www.w3.org/1999/02/22-rdf-syntax-ns#> .
@prefix rdfs:  <http://www.w3.org/2000/01/rdf-schema#> .
@prefix xsd: <http://www.w3.org/2001/XMLSchema#> .
@prefix sh: <http://www.w3.org/ns/shacl#> .
@prefix aidaDomainCommon: <https://raw.githubusercontent.com/NextCenturyCorporation/AIDA-Interchange-Format/master/java/src/main/resources/com/ncc/aif/ontologies/AidaDomainOntologiesCommon#> .
@prefix aida:  <https://raw.githubusercontent.com/NextCenturyCorporation/AIDA-Interchange-Format/master/java/src/main/resources/com/ncc/aif/ontologies/InterchangeOntology#> .

# This document is a specification for validating knowledge graphs for the interchange
# format for the DARPA AIDA program. This format is called AIF (AIDA Interchange Format)
#
# The graph representation is in RDF. You can think of RDF in terms of a directed graph.
# For AIFs, there are basically two kinds of nodes:
#  (a) "content nodes" give the core information about the world we are trying to express.  These
#     will be either (i) entities (people, places, organizations, etc,), (ii) events (attacks,
#     marriages, etc.), (iii) relations (e.g. "Jack is married to Sophie"), (iv) assertions that
#     an entity participated in an event in some way, or (v) assertions that someone holds some
#     sentiment about some entity or event.
#  (b) "annotation nodes" corresponding to structures encoding information like confidence,
#        mutual exclusion constraints, metadata, etc.
#  The edges of an RDF graph are called "properties".
#
#  All nodes can either have an "IRI", which is a unique global identifier, or they can be blank,
#  meaning no identifier is specified.  Content nodes in a GKG *must have an IRI*. Annotation nodes
# *may* have an IRI but will typically be blank unless they need to be referred to from other places
#  in the graph.
#
# There are two RDF ontologies to be concerned with. What is described and validated here is the
# "interchange ontology".  The domain working group is also specifying a "domain ontology" (e.g.
# entity types, event types, etc.).  The AIDA program domain ontology has not yet been specified.
# We currently have two available domain ontologies, but for LDC and LDC Seedling, both of
# which have OWL files in the src/main/resources/com/ncc/aif/ontologies directory of this repository.
# We assume all domain ontologies
# derive their entity, event, and relation types from aidaDomainCommon:EntityType, etc.
#
# The explanation of the format will be interleaved with code for performing validation. The
# validation constraints are written in the "Shapes Constraint Language"
# ( https://www.w3.org/TR/shacl/ ).  It will define "node shapes" which constrain the nodes of the
# graph in various ways.  It will also define reusable "property shapes" which can capture common
# property patterns across node types.  You will frequently see that node shapes refer to property
# shapes which will be defined later in the document.
#
# You may wonder why we don't use shape inheritance, even though SHACL supports it. The reason
# is that inheritance interacts badly with sh:closed, which sees only locally defined properties.
# Since the closed property is useful for validation purposes, we put up with the duplication.

# the first type of content node is an entity, which represents some non-event thing in the world
# (e.g. a person, place, thing, etc.)
# Each entity must have at least one assertion giving it a type which is a sub-class of
# aidaDomainCommon:EntityType (see type assertions below)
aida:EntityShape
    a sh:NodeShape ;
    sh:targetClass aida:Entity ;

    # For M36, mentions no longer require types, thus this is being removed.
    # Ensure that entity has type
    # sh:sparql [
    #     sh:message "Entity must have type assertion or be non-prototype member of cluster" ;
    #     sh:select """
    #         PREFIX rdf:   <http://www.w3.org/1999/02/22-rdf-syntax-ns#>
    #         PREFIX aida:  <https://raw.githubusercontent.com/NextCenturyCorporation/AIDA-Interchange-Format/master/java/src/main/resources/com/ncc/aif/ontologies/InterchangeOntology#>
    #         SELECT $this
    #         WHERE {
    #             FILTER ( NOT EXISTS {
    #                     $this ^rdf:subject / rdf:predicate rdf:type .
    #                 } && ( NOT EXISTS { $this ^aida:clusterMember ?membership . } ||
    #                        EXISTS { $this ^aida:prototype ?cluster . } )
    #             )
    #         }
    #     """ ;
    # ] ;

    # entities must have unique identifiers
    sh:nodeKind sh:IRI ;

    # may provide an informative justification
    sh:property aida:InformativeJustificationPropertyShape ;

    # may have handle
    sh:property aida:HandlePropertyShape ;

    # may be linked to one or more things in an external KB
    sh:property aida:LinkPropertyShape ;

    # allow name, text, and numeric
    sh:property aida:NamePropertyShape ;
    sh:property aida:TextPropertyShape ;
    sh:property aida:NumericPropertyShape ;

    # may provide a confidence
    sh:property aida:ConfidencePropertyShape ;
    
    # may provide an importance
    sh:property aida:ImportancePropertyShape ;

    # may provide an importance
    sh:property aida:ImportancePropertyShape ;

    # may provide an one or more source systems
    sh:property aida:SystemPropertyShape ;

    # may provide justifications for its existence
    sh:property aida:JustificationPropertyShape ;

    # may depend on a hypothesis
    sh:property aida:DependsOnHypothesisPropertyShape ;

    # may bear system-private data
    sh:property aida:PrivateDataPropertyShape ;

    # may bear Semantic Attribute
    sh:property [
        sh:path aida:attribute ;
        sh:in ( aida:Generic ) ;
                sh:message "Semantic Attribute for Entity can only be aida:Generic"
    ] ;

    # no other properties are allowed
    sh:closed true ;

    # except rdf:type
    sh:ignoredProperties (rdf:type)
    .

# the second type of content node is an event, which represents something which happens in the world
# (e.g. an attack, a marriage, a business acquisition)
# Each event must have at least one assertion giving it a type which is a sub-class of
# aidaDomainCommon:eventType
aida:EventRelationShape
    a sh:NodeShape ;
    sh:targetClass aida:Event, aida:Relation ;

    # For M36, mentions no longer require types, thus this is being removed.
    # Ensure that event/relation has type
    # sh:sparql [
    #     sh:message "Events and Relations must have type assertion or be non-prototype member of cluster" ;
    #     sh:select """
    #         PREFIX rdf:   <http://www.w3.org/1999/02/22-rdf-syntax-ns#>
    #         PREFIX aida:  <https://raw.githubusercontent.com/NextCenturyCorporation/AIDA-Interchange-Format/master/java/src/main/resources/com/ncc/aif/ontologies/InterchangeOntology#>
    #         SELECT $this
    #         WHERE {
    #             FILTER ( NOT EXISTS {
    #                     $this ^rdf:subject / rdf:predicate rdf:type .
    #                 } && ( NOT EXISTS { $this ^aida:clusterMember ?membership . } ||
    #                        EXISTS { $this ^aida:prototype ?cluster . } )
    #             )
    #         }
    #     """ ;
    # ] ;

    # must have unique identifiers
    sh:nodeKind sh:IRI ;

    # may provide an informative justification
    sh:property aida:InformativeJustificationPropertyShape ;

    # may have handle
    sh:property aida:HandlePropertyShape ;

    # may provide a confidence
    sh:property aida:ConfidencePropertyShape ;
    
    # may provide an importance
    sh:property aida:ImportancePropertyShape ;

    # may provide an importance
    sh:property aida:ImportancePropertyShape ;

    # may provide an one or more source systems
    sh:property aida:SystemPropertyShape ;

    # may provide one or more justifications for its existence
    sh:property aida:JustificationPropertyShape ;

    # may depend on a hypothesis
    sh:property aida:DependsOnHypothesisPropertyShape ;

    # may bear system-private data
    sh:property aida:PrivateDataPropertyShape ;

    # may have ldc time representation
    sh:property aida:LDCTimePropertyShape ;

    # may bear Semantic Attribute
    sh:property [
        sh:path aida:attribute ;
        sh:in ( aida:Negated aida:Hedged aida:Irrealis aida:Generic ) ;
                sh:message "Semantic Attribute for Event Relation can only be aida:Negated, aida:Hedged, aida:Irrealis, aida:Generic"
    ] ;

    # no other properties are allowed
    sh:closed true ;
    # except rdf:type
    sh:ignoredProperties (rdf:type)
    .

# the third type of content node is an event argument assertion. This is the claim that some
# entity is involved in an event in some way.
aida:EventArgumentShape
   a sh:NodeShape ;

  # this shape only applies when the subject is an event and the statement is not a type statement
  sh:target [
    a sh:SPARQLTarget ;
    sh:select """
        PREFIX rdf: <http://www.w3.org/1999/02/22-rdf-syntax-ns#>
        PREFIX aida:  <https://raw.githubusercontent.com/NextCenturyCorporation/AIDA-Interchange-Format/master/java/src/main/resources/com/ncc/aif/ontologies/InterchangeOntology#>
        SELECT ?this
        WHERE {
            ?this a rdf:Statement .
            ?this rdf:subject / a aida:Event .
            FILTER NOT EXISTS { ?this rdf:predicate rdf:type . }
        }
        """ ;
  ];

  # the predicate must be an event argument subclass
  sh:property [
    sh:path rdf:predicate ;
    sh:property aida:EventArgumentSubclass ;
    sh:message "The predicate of an event argument must be an event argument subclass"
  ] ;

  # the object is the argument of the event role
  sh:property [
    sh:path rdf:object ;
    sh:xone ( [sh:class aida:Entity ]
              [sh:class aida:Event ]
              [sh:class aida:Relation ] ) ;
			sh:message "The object is not the argument of the event role"
  ] ;
   # TODO: handle temporal or string values

  # may provide a confidence
  sh:property aida:ConfidencePropertyShape ;

  # may provide an importance
  sh:property aida:ImportancePropertyShape ;

  # may provide an one or more source systems
  sh:property aida:SystemPropertyShape ;

  # may provide one or more justifications for its existence
  sh:property aida:JustificationPropertyShape ;

  # may depend on a hypothesis
  sh:property aida:DependsOnHypothesisPropertyShape ;

  # may bear system-private data
  sh:property aida:PrivateDataPropertyShape ;

  # may bear Semantic Attribute
  sh:property [
    sh:path aida:attribute ;
    sh:in ( aida:Negated aida:Hedged  ) ;
			sh:message "Semantic Attribute for Event argument can only be aida:Negated or aida:Hedged"
  ] ;

  # no other properties are allowed
  sh:closed true ;
  # except rdf:type
  sh:ignoredProperties (rdf:type rdf:subject)
  .

# It was decided that Relations should be represented similarly to Events.
# This is the claim that some entity has a particular role in a relation
aida:RelationArgumentShape
   a sh:NodeShape ;

  # this shape only applies when the subject is a relation and the statement is not a type statement
  sh:target [
    a sh:SPARQLTarget ;
    sh:select """
        PREFIX rdf: <http://www.w3.org/1999/02/22-rdf-syntax-ns#>
        PREFIX aida:  <https://raw.githubusercontent.com/NextCenturyCorporation/AIDA-Interchange-Format/master/java/src/main/resources/com/ncc/aif/ontologies/InterchangeOntology#>
        SELECT ?this
        WHERE {
            ?this a rdf:Statement .
            ?this rdf:subject / a aida:Relation .
            FILTER NOT EXISTS { ?this rdf:predicate rdf:type . }
        }
        """ ;
  ] ;

  # the subject is the event some entity is participating in
  sh:property [
    sh:path rdf:predicate ;
    sh:property aida:RelationArgumentSubclass ;
    sh:message "The predicate of a relation argument must be a relation argument subclass"
  ] ;

  # the object is the argument of the relation role
  sh:property [
    sh:path rdf:object ;
    sh:xone ( [sh:class aida:Entity ]
              [sh:class aida:Event ]
              [sh:class aida:Relation ] ) ;
			sh:message "The object is not the argument of the relation role"
  ] ;
  # TODO: handle temporal or string values

  # may provide a confidence
  sh:property aida:ConfidencePropertyShape ;

  # may provide an importance
  sh:property aida:ImportancePropertyShape ;

  # may provide an one or more source systems
  sh:property aida:SystemPropertyShape ;

  # may provide one or more justifications for its existence
  sh:property aida:JustificationPropertyShape ;

  # may depend on a hypothesis
  sh:property aida:DependsOnHypothesisPropertyShape ;

  # may bear system-private data
  sh:property aida:PrivateDataPropertyShape ;

  # no other properties are allowed
  sh:closed true ;

  # except rdf:type
  sh:ignoredProperties (rdf:type rdf:subject)
  .

# the fifth type of content node is a sentiment assertion.
aida:SentimentShape
   a sh:NodeShape ;

  # this shape only applies when the predicate is a sentiment from
  # the ontology
  sh:SPARQLTarget [
    sh:select """
        SELECT ?this
        WHERE {
            ?this a rdf:Statement .
            ?pred a aidaDomainCommon:Sentiment .
            ?this rdf:predicate ?pred .
        }
        """ ;
  ];

  # sentiment must be held by some entity
  sh:property [
    sh:path rdf:subject ;
    sh:class aida:Entity ] ;

  # sentiment can be held about an entity or event
  sh:property [
    sh:path rdf:object ;
    sh:xone ( [sh:class aida:Entity ]
              [sh:class aida:Event ] ) ] ;
   # TODO: handle temporal or string values

  # may provide a confidence
  sh:property aida:ConfidencePropertyShape ;

  # may provide an one or more source systems
  sh:property aida:SystemPropertyShape ;

  # may provide one or more justifications for its existence
  sh:property aida:JustificationPropertyShape ;

  # may depend on a hypothesis
  sh:property aida:DependsOnHypothesisPropertyShape ;

  # may bear system-private data
  sh:property aida:PrivateDataPropertyShape ;

  # no other properties are allowed
  sh:closed true ;
  # except rdf:type
  sh:ignoredProperties (rdf:type rdf:predicate)
  .

# Allow for EntityType instances, subclasses, and instances of subclasses
aida:EntitySubclass
    a sh:PropertyShape ;
    sh:path [
        sh:alternativePath (
            [ sh:oneOrMorePath rdfs:subClassOf ]
            (rdf:type [ sh:zeroOrMorePath rdfs:subClassOf ] ) ) ] ;
    sh:hasValue aidaDomainCommon:EntityType ;
    sh:minCount 1
    .

# Allow for EventType instances, subclasses, and instances of subclasses
aida:EventSubclass
    a sh:PropertyShape ;
    sh:path [
        sh:alternativePath (
            [ sh:oneOrMorePath rdfs:subClassOf ]
            (rdf:type [ sh:zeroOrMorePath rdfs:subClassOf ] ) ) ] ;
    sh:hasValue aidaDomainCommon:EventType ;
    sh:minCount 1
    .

# Allow for RelationType instances, subclasses, and instances of subclasses
aida:RelationSubclass
    a sh:PropertyShape ;
    sh:path [
        sh:alternativePath (
            [ sh:oneOrMorePath rdfs:subClassOf ]
            (rdf:type [ sh:zeroOrMorePath rdfs:subClassOf ] ) ) ] ;
    sh:hasValue aidaDomainCommon:RelationType ;
    sh:minCount 1
    .

# Allow for EventArgumentType instances, subclasses, and instances of subclasses
aida:EventArgumentSubclass
    a sh:PropertyShape ;
    sh:path [
        sh:alternativePath (
            [ sh:oneOrMorePath rdfs:subClassOf ]
            (rdf:type [ sh:zeroOrMorePath rdfs:subClassOf ] ) ) ] ;
    sh:hasValue aidaDomainCommon:EventArgumentType ;
    sh:minCount 1
    .

# Allow for RelationArgumentType instances, subclasses, and instances of subclasses
aida:RelationArgumentSubclass
    a sh:PropertyShape ;
    sh:path [
        sh:alternativePath (
            [ sh:oneOrMorePath rdfs:subClassOf ]
            (rdf:type [ sh:zeroOrMorePath rdfs:subClassOf ] ) ) ] ;
    sh:hasValue aidaDomainCommon:RelationArgumentType ;
    sh:minCount 1
    .

# Shared type shape properties
aida:SharedTypeShape
    a sh:NodeShape ;

    # this shape applies when the predicate of the RDF statement is rdf:type
    sh:target [
        a sh:SPARQLTarget ;
        sh:select """
            PREFIX rdf: <http://www.w3.org/1999/02/22-rdf-syntax-ns#>
            PREFIX aida:  <https://raw.githubusercontent.com/NextCenturyCorporation/AIDA-Interchange-Format/master/java/src/main/resources/com/ncc/aif/ontologies/InterchangeOntology#>
            SELECT ?this
            WHERE {
                ?this a rdf:Statement .
                ?this rdf:predicate rdf:type .
            }
        """
    ] ;

    # may provide a confidence
    sh:property aida:ConfidencePropertyShape ;

    # may provide an one or more source systems
    sh:property aida:SystemPropertyShape ;

    # may provide one or more justifications for its existence
    sh:property aida:JustificationPropertyShape ;

    # may depend on a hypothesis
    sh:property aida:DependsOnHypothesisPropertyShape ;

    # may bear system-private data
    sh:property aida:PrivateDataPropertyShape ;

    # allow type, subject, predicate, and object. prevent all others
    sh:ignoredProperties (rdf:type rdf:subject rdf:predicate rdf:object) ;
    sh:closed true
    .

aida:EntityTypeShape
    a sh:NodeShape ;

    # this shape only applies when the predicate of the RDF statement is rdf:type
    sh:target [
        a sh:SPARQLTarget ;
        sh:select """
            PREFIX rdf: <http://www.w3.org/1999/02/22-rdf-syntax-ns#>
            PREFIX aida:  <https://raw.githubusercontent.com/NextCenturyCorporation/AIDA-Interchange-Format/master/java/src/main/resources/com/ncc/aif/ontologies/InterchangeOntology#>
            SELECT ?this
            WHERE {
                ?this a rdf:Statement .
                ?this rdf:predicate rdf:type .
                ?this rdf:subject/rdf:type aida:Entity
            }
        """
    ] ;
    sh:property [
        sh:path rdf:object ;
        sh:property aida:EntitySubclass
    ] ;
    sh:message "Cannot assign a non-Entity type to an Entity"
    .

aida:EventTypeShape
    a sh:NodeShape ;

    # this shape only applies when the predicate of the RDF statement is rdf:type
    sh:target [
        a sh:SPARQLTarget ;
        sh:select """
            PREFIX rdf: <http://www.w3.org/1999/02/22-rdf-syntax-ns#>
            PREFIX aida:  <https://raw.githubusercontent.com/NextCenturyCorporation/AIDA-Interchange-Format/master/java/src/main/resources/com/ncc/aif/ontologies/InterchangeOntology#>
            SELECT ?this
            WHERE {
                ?this a rdf:Statement .
                ?this rdf:predicate rdf:type .
                ?this rdf:subject/rdf:type aida:Event
            }
        """
    ] ;
    sh:property [
        sh:path rdf:object ;
        sh:property aida:EventSubclass
    ] ;
    sh:message "Cannot assign a non-Event type to an Event"
    .

aida:RelationTypeShape
    a sh:NodeShape ;

    # this shape only applies when the predicate of the RDF statement is rdf:type
    sh:target [
        a sh:SPARQLTarget ;
        sh:select """
            PREFIX rdf: <http://www.w3.org/1999/02/22-rdf-syntax-ns#>
            PREFIX aida:  <https://raw.githubusercontent.com/NextCenturyCorporation/AIDA-Interchange-Format/master/java/src/main/resources/com/ncc/aif/ontologies/InterchangeOntology#>
            SELECT ?this
            WHERE {
                ?this a rdf:Statement .
                ?this rdf:predicate rdf:type .
                ?this rdf:subject/rdf:type aida:Relation
            }
        """
    ] ;
    sh:property [
        sh:path rdf:object ;
        sh:property aida:RelationSubclass
    ] ;
    sh:message "Cannot assign a non-Relation type to a Relation"
    .

# Most things may be annotated with a confidence structure.
# A confidence structure is an annotation node. It is not simply a property because we want to
# be able to annotate confidence structures with what systems produced them, etc.
# By convention, TA1s should attach their confidences to justification objects only.  TA2 should
# then synthesize these and attach confidences directly to primary KB objects (e.g. relations,
# events, etc.)
aida:ConfidenceShape
  a sh:NodeShape ;
  sh:targetClass aida:Confidence ;
  # every confidence node must have exactly one numeric confidence value
  # no constraints are placed on what these confidence values are, except that higher is better
  sh:property [
    sh:path aida:confidenceValue ;
    sh:datatype xsd:double ;
    sh:minCount 1 ;
    sh:maxCount 1 ] ;

    # may specify what system(s) this confidence came from
    sh:property aida:SystemPropertyShape ;

    # may depend on a hypothesis
    sh:property aida:DependsOnHypothesisPropertyShape ;

  # may bear system-private data
  sh:property aida:PrivateDataPropertyShape ;

    sh:closed true ;
    sh:ignoredProperties (rdf:type)
    .

aida:ConfidencePropertyShape
   a sh:PropertyShape ;
   sh:path aida:confidence ;
   sh:class aida:Confidence .

# use this instead of aida:ConfidencePropertyShape when you wish to force confidences to be present
# TODO: figure out some way to combine this with ConfidencePropertyShape
aida:RequiredConfidencePropertyShape
   a sh:PropertyShape ;
   sh:path aida:confidence ;
   sh:class aida:Confidence ;
   sh:minCount 1 .

# Most things may be annotated with what system produced them
# To do this, we need to declare nodes which represent the systems
aida:SystemShape
   a sh:NodeShape ;
   sh:targetClass aida:System ;
   # a system must have an explicit identifier
   sh:nodeKind sh:IRI ;
   # these nodes are not allowed to have any other properties
   sh:closed true ;
   # except rdf:type
   sh:ignoredProperties (rdf:type)
   .

# once we have declared the system nodes, other nodes may be linked to a system via a property
# which points to a system
aida:SystemPropertyShape
   a sh:PropertyShape ;
   sh:path aida:system ;
   sh:class aida:System .

# Shape to enforce properties shared by all justifications
aida:SharedJustificationShape
    a sh:NodeShape ;
    sh:targetClass aida:Justification ;

    # each justification must have exactly one document element (child) ID
    sh:property [
        sh:path aida:source ;
        sh:datatype xsd:string ;
        sh:minCount 1;
        sh:maxCount 1 ] ;

    # allow sourceDocument property for document (parent) ID
    sh:property [
        sh:path aida:sourceDocument ;
        sh:datatype xsd:string ;
        sh:maxCount 1 ] ;

    # justifications must provide confidences
    sh:property aida:RequiredConfidencePropertyShape ;

    # may provide an optional source system
    sh:property aida:SystemPropertyShape ;

    # may depend on a hypothesis
    sh:property aida:DependsOnHypothesisPropertyShape ;

    # may bear system-private data
    sh:property aida:PrivateDataPropertyShape .

aida:SharedJustificationProperties
    a rdf:List ;
    rdf:first aida:confidence ;
    rdf:rest (
        aida:dependsOnHypothesis
        aida:privateData
        aida:source
        aida:sourceDocument
        aida:system
        rdf:type
    ) .

# Systems need to provide justifications from text, image, video, etc. for the assertions they make
aida:TextJustificationShape
    a sh:NodeShape ;
    sh:targetClass aida:TextJustification ;

    # exactly one start character offset within the document
    sh:property [
        sh:path aida:startOffset ;
        sh:or ( [sh:datatype xsd:int] [sh:datatype xsd:integer] )  ;
        sh:minCount 1;
        sh:maxCount 1 ];

    # and exactly one inclusive end offset within the document
    sh:property [
        sh:path aida:endOffsetInclusive ;
        sh:or ( [sh:datatype xsd:int] [sh:datatype xsd:integer] )  ;
        sh:minCount 1;
        sh:maxCount 1 ] ;

    # no other properties are allowed
    sh:closed true ;

    # except shared properties and rdf:type
    sh:ignoredProperties aida:SharedJustificationProperties
    .

aida:AudioJustificationShape
    a sh:NodeShape ;
    sh:targetClass aida:AudioJustification ;

    # exactly one start timestamp
    sh:property [
        sh:path aida:startTimestamp ;
        sh:datatype xsd:double ;
        sh:minCount 1;
        sh:maxCount 1 ];

    # and exactly one end timestamp
    sh:property [
        sh:path aida:endTimestamp ;
        sh:datatype xsd:double ;
        sh:minCount 1;
        sh:maxCount 1 ] ;

    # no other properties are allowed
    sh:closed true ;

    # except shared properties and rdf:type
    sh:ignoredProperties aida:SharedJustificationProperties
    .

#TODO: combine this and AudioJustificationShape
aida:VideoJustificationShape
    a sh:NodeShape ;
    sh:targetClass aida:VideoJustification ;

    # exactly one start timestamp
    sh:property [
        sh:path aida:startTimestamp ;
        sh:datatype xsd:double ;
        sh:minCount 1;
        sh:maxCount 1 ];

    # and exactly one end timestamp
    sh:property [
        sh:path aida:endTimestamp ;
        sh:datatype xsd:double ;
        sh:minCount 1;
        sh:maxCount 1 ] ;
<<<<<<< HEAD

=======
    
>>>>>>> ad15f3de
    # and one optional channel
    sh:property [
        sh:path aida:channel ;
        sh:class aida:VideoJustificationChannel ;
        sh:maxCount 1 ] ;

    # no other properties are allowed
    sh:closed true ;

    # except shared properties and rdf:type
    sh:ignoredProperties aida:SharedJustificationProperties
    .

# bounding boxes are used by both image and video justifications
aida:BoundingBoxShape
   a sh:NodeShape ;
   sh:targetClass aida:BoundingBox ;

   sh:property [
    sh:path aida:boundingBoxUpperLeftX ;
    sh:or ( [sh:datatype xsd:int] [sh:datatype xsd:integer] )  ;
    sh:minCount 1;
    sh:maxCount 1] ;

   sh:property [
    sh:path aida:boundingBoxUpperLeftY ;
    sh:or ( [sh:datatype xsd:int] [sh:datatype xsd:integer] )  ;
    sh:minCount 1;
    sh:maxCount 1] ;

   sh:property [
    sh:path aida:boundingBoxLowerRightX ;
    sh:or ( [sh:datatype xsd:int] [sh:datatype xsd:integer] )  ;
    sh:minCount 1;
    sh:maxCount 1] ;

   sh:property [
    sh:path aida:boundingBoxLowerRightY ;
    sh:or ( [sh:datatype xsd:int] [sh:datatype xsd:integer] )  ;
    sh:minCount 1;
    sh:maxCount 1] ;

    sh:closed true ;
    sh:ignoredProperties (rdf:type)
    .

aida:BoundingBoxPropertyShape
   a sh:PropertyShape ;
   sh:path aida:boundingBox ;
   sh:class aida:BoundingBox ;
   sh:minCount 1 ;
   sh:maxCount 1 .

aida:ImageJustificationShape
    a sh:NodeShape ;
    sh:targetClass aida:ImageJustification ;

    # must include a bounding box
    sh:property aida:BoundingBoxPropertyShape ;

    # no other properties are allowed
    sh:closed true ;

    # except shared properties and rdf:type
    sh:ignoredProperties aida:SharedJustificationProperties
    .

# According to NIST, there are two types of video justifications.
# If an entity/event is shown in a key-frame, it is identified with the key frame ID
# and bounding box (a KeyFrameVideoJustification). If it occurs outside a key-frame,
# it is identified by the shot ID with no bounding box (and there should only be one
# such justification, even if it appears many times in the shot)
aida:KeyFrameVideoJustificationShape
    a sh:NodeShape ;
    sh:targetClass aida:KeyFrameVideoJustification ;

    # must include a bounding box
    sh:property aida:BoundingBoxPropertyShape ;

    # must include a key frame
    sh:property [
        sh:path aida:keyFrame ;
        sh:datatype xsd:string ;
        sh:minCount 1 ;
        sh:maxCount 1 ] ;

    # no other properties are allowed
    sh:closed true ;

    # except shared properties and rdf:type
    sh:ignoredProperties aida:SharedJustificationProperties
    .

aida:ShotVideoJustificationShape
    a sh:NodeShape ;
    sh:targetClass aida:ShotVideoJustification ;

    # to justify entities/events in videos which do not occur at keyframes, bounding boxes
    # are not used - only the ID of the shot they appear somewhere in (per NIST)
    sh:property [
        sh:path aida:shot ;
        sh:datatype xsd:string ;
        sh:minCount 1;
        sh:maxCount 1 ] ;

    # no other properties are allowed
    sh:closed true ;

    # except shared properties and rdf:type
    sh:ignoredProperties aida:SharedJustificationProperties
    .

aida:CompoundJustificationShape
   a sh:NodeShape ;
   sh:targetClass aida:CompoundJustification ;

   # must have at least two contained justifications of specified types
   sh:property
     aida:CompoundJustificationMinimum,
     aida:CompoundJustificationTypes ;

   # justification must provide confidence
   sh:property aida:RequiredConfidencePropertyShape ;

   # may provide an optional source system
   sh:property aida:SystemPropertyShape ;

   # no other properties are allowed
   sh:closed true ;

   # except shared properties and rdf:type
   sh:ignoredProperties ( rdf:type)
   .

aida:CompoundJustificationMinimum
   a sh:PropertyShape ;
   sh:path aida:containedJustification ;
   sh:minCount 1 ;
   sh:message "aida:CompoundJustification requires at least 1 justification" .

aida:CompoundJustificationTypes
   a sh:PropertyShape ;
   sh:path aida:containedJustification ;
   sh:xone aida:JustificationTypeList ;
   sh:message "Contained justification must be exactly one of the allowed types" .

aida:JustificationTypeList
    a rdf:List ;
    rdf:first [ sh:class aida:TextJustification ] ;
    rdf:rest (
        [ sh:class aida:AudioJustification ]
        [ sh:class aida:ImageJustification ]
        [ sh:class aida:KeyFrameVideoJustification ]
        [ sh:class aida:ShotVideoJustification ]
        [ sh:class aida:VideoJustification ]
    ) .

aida:InformativeJustificationPropertyShape
    a sh:PropertyShape ;
    sh:path aida:informativeJustification ;
    sh:xone aida:JustificationTypeList ;
    sh:message "Informative justification must be exactly one of the allowed types" .

aida:JustificationPropertyShape
    a sh:PropertyShape ;
    sh:path aida:justifiedBy ;
    sh:xone [
        a rdf:List ;
        rdf:first [sh:class aida:CompoundJustification] ;
        rdf:rest aida:JustificationTypeList ] ;
    sh:message "Justification must be exactly one of the allowed types" .

#########################
# LDC Time Representation
#------------------------
# LDC Time Property definition
aida:LDCTimePropertyShape
    a sh:PropertyShape ;
    sh:path aida:ldcTime ;
    sh:class aida:LDCTime .

# LDC Time Node definition
aida:LDCTimeShape
    a sh:NodeShape ;
    sh:targetClass aida:LDCTime ;
    sh:property [
        sh:path aida:start ;
        sh:class aida:LDCTimeComponent
    ] ;
    sh:property [
        sh:path aida:end ;
        sh:class aida:LDCTimeComponent
    ] ;

    sh:property aida:JustificationPropertyShape ;

    # may provide an optional source system
    sh:property aida:SystemPropertyShape ;

    # no other properties are allowed
    sh:closed true ;

    # except rdf:type
    sh:ignoredProperties (rdf:type) .

# LDC Time Component Node definition
aida:LDCTimeComponentShape
    a sh:NodeShape ;
    sh:targetClass aida:LDCTimeComponent ;
    sh:property [
        sh:path aida:year ;
        sh:datatype xsd:gYear
    ] ;
    sh:property [
        sh:path aida:month ;
        sh:datatype xsd:gMonth
    ] ;
    sh:property [
        sh:path aida:day ;
        sh:datatype xsd:gDay
    ] ;
    sh:property [
        sh:path aida:timeType ;
        sh:dataType xsd:string
    ] ;

    # no other properties are allowed
    sh:closed true ;

    # except rdf:type
    sh:ignoredProperties (rdf:type) .

#########################
# Link to external KB
#------------------------
# use to express that an AIDA Entity is the same thing as something in an external knowledge base
aida:LinkAssertionShape
  a sh:NodeShape ;
  sh:targetClass aida:LinkAssertion ;

  # must have a single link target with the identifier of the thing in an external KB it is linked
  # to. Currently the external DB reference must be a string, but IRIs might be allowed in the
  # future
  sh:property [
     a sh:PropertyShape ;
     sh:path aida:linkTarget ;
     sh:value xsd:string ;
     sh:minCount 1 ;
     sh:maxCount 1] ;

   # may provide a confidence
   sh:property aida:ConfidencePropertyShape ;

   # may provide an one or more source systems
   sh:property aida:SystemPropertyShape ;

   # may provide one or more justifications for the link
   sh:property aida:JustificationPropertyShape ;

  # may depend on a hypothesis
  sh:property aida:DependsOnHypothesisPropertyShape ;

  # may bear system-private data
  sh:property aida:PrivateDataPropertyShape ;

  # no other properties are allowed
  sh:closed true ;

  # except rdf:type
  sh:ignoredProperties (rdf:type) .

aida:LinkPropertyShape
  a sh:PropertyShape ;
  sh:path aida:link ;
  sh:class aida:LinkAssertion .

# Find all nodes with aida:hasName and ensure their types are subclasses of CanHaveName
aida:RestrictNameProperty
    a sh:NodeShape ;
    sh:targetSubjectsOf aida:hasName ;
    sh:sparql [
        sh:message "Node has name but no type subclass of CanHaveName" ;
        sh:select """
            PREFIX rdf:   <http://www.w3.org/1999/02/22-rdf-syntax-ns#>
            PREFIX rdfs:  <http://www.w3.org/2000/01/rdf-schema#>
            PREFIX aidaDomainCommon: <https://raw.githubusercontent.com/NextCenturyCorporation/AIDA-Interchange-Format/master/java/src/main/resources/com/ncc/aif/ontologies/AidaDomainOntologiesCommon#>
            SELECT $this
            WHERE {
                ?typeAssertion rdf:subject $this .
                ?typeAssertion rdf:predicate rdf:type .
                ?typeAssertion rdf:object ?type .
                FILTER NOT EXISTS {
                    ?type rdfs:subClassOf+|rdf:type/rdfs:subClassOf* aidaDomainCommon:CanHaveName .
                }
            }
        """ ;
    ] .

aida:NamePropertyShape
  a sh:PropertyShape ;
  sh:path aida:hasName ;
  sh:datatype xsd:string .

# Find all nodes with aida:textValue and ensure their types are subclasses of CanHaveTextValue
aida:RestrictTextProperty
    a sh:NodeShape ;
    sh:targetSubjectsOf aida:textValue ;
    sh:sparql [
        sh:message "Node has text value but no type subclass of CanHaveTextValue" ;
        sh:select """
            PREFIX rdf:   <http://www.w3.org/1999/02/22-rdf-syntax-ns#>
            PREFIX rdfs:  <http://www.w3.org/2000/01/rdf-schema#>
            PREFIX aidaDomainCommon: <https://raw.githubusercontent.com/NextCenturyCorporation/AIDA-Interchange-Format/master/java/src/main/resources/com/ncc/aif/ontologies/AidaDomainOntologiesCommon#>
            SELECT $this
            WHERE {
                ?typeAssertion rdf:subject $this .
                ?typeAssertion rdf:predicate rdf:type .
                ?typeAssertion rdf:object ?type .
                FILTER NOT EXISTS {
                    ?type rdfs:subClassOf+|rdf:type/rdfs:subClassOf* aidaDomainCommon:CanHaveTextValue .
                }
            }
        """ ;
    ] .

aida:TextPropertyShape
  a sh:PropertyShape ;
  sh:path aida:textValue ;
  sh:datatype xsd:string  .

# Find all nodes with aida:numericValue and ensure their types are subclasses of CanHaveNumericValue
aida:RestrictNumericProperty
    a sh:NodeShape ;
    sh:targetSubjectsOf aida:numericValue ;
    sh:sparql [
        sh:message "Node has numeric value, but no type subclass of CanHaveNumericValue" ;
        sh:select """
            PREFIX rdf:   <http://www.w3.org/1999/02/22-rdf-syntax-ns#>
            PREFIX rdfs:  <http://www.w3.org/2000/01/rdf-schema#>
            PREFIX aidaDomainCommon: <https://raw.githubusercontent.com/NextCenturyCorporation/AIDA-Interchange-Format/master/java/src/main/resources/com/ncc/aif/ontologies/AidaDomainOntologiesCommon#>
            SELECT $this
            WHERE {
                ?typeAssertion rdf:subject $this .
                ?typeAssertion rdf:predicate rdf:type .
                ?typeAssertion rdf:object ?type .
                FILTER NOT EXISTS {
                    ?type rdfs:subClassOf+|rdf:type/rdfs:subClassOf* aidaDomainCommon:CanHaveNumericValue .
                }
            }
        """ ;
    ] .

aida:NumericPropertyShape
  a sh:PropertyShape ;
  sh:path aida:numericValue ;
  sh:xone (
    [ sh:datatype xsd:string ]
    [ sh:datatype xsd:double ]
    [ sh:datatype xsd:long ] ) ;
  sh:message "Numeric value is not a string, double, or long" .

# we use RDF statements for four things: relations, type assertions, event argument, and
# sentiment assertions. Each of these has already been described above. We want to forbid any other
# use of RDF statement.
aida:RdfStatementShape
    a sh:NodeShape ;
    sh:targetClass rdf:Statement ;

    # subject/predicate/object must exist exactly once
    sh:property [
        sh:path rdf:subject ;
        sh:minCount 1 ;
        sh:maxCount 1 ;
        sh:message "Number of subjects specified for edge must be 1"
    ] ;

    sh:property [
        sh:path rdf:predicate ;
        sh:minCount 1 ;
        sh:maxCount 1 ;
        sh:message "Number of predicates specified for edge must be 1"
    ] ;

    sh:property [
        sh:path rdf:object ;
        sh:minCount 1 ;
        sh:maxCount 1 ;
        sh:message "Number of objects specified for edge must be 1"
    ] ;

    sh:property [
        sh:path rdf:predicate ;
        sh:xone (
            [ sh:hasValue rdf:type ]
            aida:EventArgumentSubclass
            aida:RelationArgumentSubclass ) ;
        sh:message "All rdf:Statements must be type declarations or have predicates from the domain relation or event argument types. This error is often caused by using a value outside the domain ontology"
    ] ;

    # may bear Semantic Attribute
    sh:property [
        sh:path aida:attribute ;
    ] ;

    .

# Handle
aida:HandlePropertyShape
    a sh:PropertyShape ;
    sh:path aida:handle ;
    sh:datatype xsd:string ;
    sh:maxCount 1 ;
    sh:message "Objects may have at most a single handle" .

# Handle
aida:HandlePropertyShape
    a sh:PropertyShape ;
    sh:path aida:handle ;
    sh:datatype xsd:string ;
    sh:maxCount 1 ;
    sh:message "Objects may have at most a single handle" .

# Sometimes there is uncertainty about whether or not two entities or events are the same.
# In such cases, we make "cluster" objects which can link together the possibly identical
# entities or events
# To enforce homogenous members, see aida:HypothesisClusterMembersSameAsBaseClass in restricted_aif.shacl
aida:ClusterShape
   a sh:NodeShape ;
   sh:targetClass aida:SameAsCluster ;

   # every cluster must have a single prototype - the item we are absolutely sure is, by definition,
   # in the cluster
   sh:property [
      a sh:PropertyShape ;
      sh:path aida:prototype ;
      sh:xone ( [sh:class aida:Entity]
                [sh:class aida:Event]
                [sh:class aida:Relation] ) ;
      sh:minCount 1 ;
      sh:maxCount 1 ;
      sh:message "Every cluster must have a single prototype"
	  ] ;

   # allow clusters to have handle property
   sh:property aida:HandlePropertyShape ;

   # may provide an informative justification
   sh:property aida:InformativeJustificationPropertyShape ;

   # may provide an one or more source systems
   sh:property aida:SystemPropertyShape ;

   # may depend on a hypothesis
   sh:property aida:DependsOnHypothesisPropertyShape ;

   # may bear system-private data
   sh:property aida:PrivateDataPropertyShape ;

   # may be linked to one or more things in an external KB
   sh:property aida:LinkPropertyShape ;

   sh:closed true ;
   sh:ignoredProperties (rdf:type).

# we declare that other entities might be in the cluster by using ClusterMembership assertions
aida:ClusterMembershipShape
   a sh:NodeShape ;
   sh:targetClass aida:ClusterMembership ;

   # the cluster property points to the cluster
   sh:property [
      a sh:PropertyShape ;
      sh:path aida:cluster ;
      sh:class aida:SameAsCluster ;
      sh:minCount 1 ;
      sh:maxCount 1  ] ;

   # the clusterMember property points to the thing which might be in the cluster
   # the clusterMember could itself be another cluster, allowing hierarchical coreference
   sh:property [
      a sh:PropertyShape ;
      sh:path aida:clusterMember ;
      sh:xone ( [sh:class aida:Entity]
                [sh:class aida:Event]
                [sh:class aida:Relation]
                [sh:class aida:SameAsCluster] )  ;
      sh:minCount 1 ;
      sh:maxCount 1 ;
      sh:message "Cluster member type not allowed to be part of cluster"
  ] ;

   # may provide a confidence
   sh:property aida:ConfidencePropertyShape ;

   # may provide an one or more source systems
   sh:property aida:SystemPropertyShape ;

   # may provide one or more justifications for the link
   sh:property aida:JustificationPropertyShape ;

  # may depend on a hypothesis
  sh:property aida:DependsOnHypothesisPropertyShape ;

  # may bear system-private data
  sh:property aida:PrivateDataPropertyShape ;

   sh:closed true ;
   sh:ignoredProperties (rdf:type).

# A Subgraph is a collection of content and annotation nodes.  They are used to talk about
# sub-graphs of the full knowledge graph for when we need to specify confidences or mutual
# exclusion constraints over large structures
aida:ContentGraphShape
    # note this is a declaration of a set of node constraints
    a sh:NodeShape ;

    # and that these contains apply to nodes of type aida:KnowledgeGraph
    sh:targetClass aida:Subgraph ;

    # a Subgraph must have a property (=outgoing labelled edge)
    sh:property [
        # which is called "subgraphContains"
        sh:path aida:subgraphContains ;

        # every content graph must contain at least one content assertion
        sh:minCount 1 ;
        sh:message "Content graph must contain at least one content assertion" ;
    ] ;

    # a Subgraph can only be composed of the following types
    sh:property [
        # Disabled: This shape is not implemented correctly. A KE should consist of cluster, all membership nodes,
        #           all member nodes, all type assertions for member nodes, and all justifications for type assertions for member nodes
        sh:deactivated true ;

        sh:path aida:subgraphContains ;

        # the contained nodes must be of the content node types
        sh:xone (
            [sh:class aida:Entity]
            [sh:class aida:Event]
            [sh:class aida:Relation]
            [sh:class aida:SentimentAssertion]
            [sh:class aida:ClusterMembership]
            [sh:class aida:SameAsCluster]
            [sh:class rdf:Statement] ) ;
        sh:message "Content graph cannot contain this type of node"
    ] ;

    # may provide an one or more source systems
    sh:property aida:SystemPropertyShape ;

    # may depend on a hypothesis
    sh:property aida:DependsOnHypothesisPropertyShape ;

    # may bear system-private data
    sh:property aida:PrivateDataPropertyShape ;

    # and can't contain anything else
    sh:closed true ;
    # (except the rdf:type assertion)
    sh:ignoredProperties (rdf:type) .

# Sometimes we need to indicate that either one set of assertions about the world should be
# included in a graph *or* some other set of assertions should. In these cases we use a
# MutualExclusionConstraints
aida:MutualExclusionConstraintShape
   a sh:NodeShape ;
   sh:targetClass aida:MutualExclusion ;

   # the different options are given by alternative properties.
   # there may be at least one alternative specified, but there may be many
   sh:property [
      a sh:PropertyShape;
      sh:path aida:alternative;
      sh:class aida:MutualExclusionAlternative ;
      sh:minCount 1 ];

   # optionally, a confidence value may be given to the "none of the above" option
   sh:property [
      a sh:PropertyShape ;
      sh:path aida:noneOfTheAbove;
      sh:datatype xsd:double ;
      sh:maxCount 1 ] ;

   # may provide an one or more source systems
   sh:property aida:SystemPropertyShape ;

   # may provide one or more justifications for the link
   sh:property aida:JustificationPropertyShape ;

  # may depend on a hypothesis
  sh:property aida:DependsOnHypothesisPropertyShape ;

  # may bear system-private data
  sh:property aida:PrivateDataPropertyShape ;

    sh:closed true ;

    sh:ignoredProperties ( rdf:type ).

aida:MutualExclusionAlternativeShape
   a sh:NodeShape ;
   sh:targetClass aida:MutualExclusionAlternative ;

   # there must be at least one graph edge in this alternative
   # each edge is included by making it the object of a alternate_graph property
   sh:property [
      a sh:PropertyShape ;
      sh:path aida:alternativeGraph ;
      sh:class aida:Subgraph ;
      sh:minCount 1 ] ;

    # each alternative must specify confidence
    sh:property aida:ConfidencePropertyShape ;

    sh:closed true ;
    sh:ignoredProperties ( rdf:type )
    .

aida:ImportancePropertyShape
  a sh:PropertyShape ;
  sh:path aida:importance ;
  sh:datatype xsd:double .

aida:HypothesisShape
    a sh:NodeShape ;
    sh:targetClass aida:Hypothesis ;

    # all elements in a hypothesis sub-graph are assumed to be asserted (that is, they are
    # interpreted as a conjunction)
    sh:property [
        a sh:PropertyShape ;
        sh:path aida:hypothesisContent ;
        sh:class aida:Subgraph ;
        sh:minCount 1 ;
        sh:maxCount 1 ] ;

    # a hypothesis can specify confidence
    sh:property aida:ConfidencePropertyShape ;

    # may provide an importance
    sh:property aida:ImportancePropertyShape ;

    sh:property aida:SystemPropertyShape ;

    # may bear system-private data
    sh:property aida:PrivateDataPropertyShape ;

    sh:closed true ;
    sh:ignoredProperties ( rdf:type ) .

aida:DependsOnHypothesisPropertyShape
  a sh:PropertyShape ;
  sh:path aida:dependsOnHypothesis ;
  sh:class aida:Hypothesis .

aida:PrivateDataShape
   sh:targetClass aida:PrivateData ;
   sh:property aida:JsonContentPropertyShape ;
   # this class is not closed, so you can stick whatever else you want here
   .

aida:PrivateDataPropertyShape
   a sh:PropertyShape ;
   sh:path aida:privateData ;
   sh:class aida:PrivateData .

aida:JsonContentPropertyShape
   a sh:PropertyShape ;
   sh:path aida:jsonContent ;
   sh:datatype xsd:string .

# Part of a claim containing name, identity, types, provenance, and KE
aida:ClaimComponentShape
    a sh:NodeShape ;
    sh:targetClass aida:ClaimComponent ;

    # name or a short descriptive phrase in English
    sh:property [
        sh:path aida:componentName ;
        sh:datatype xsd:string ;
        sh:minCount 1 ;
        sh:maxCount 1 ;
        sh:message "ClaimComponent requires exactly 1 componentName" ;
    ] ;

    sh:property [
        sh:path aida:componentIdentity ;
        sh:datatype xsd:string ;
        sh:minCount 1 ;
        sh:maxCount 1 ;
        sh:message "ClaimComponent requires exactly 1 componentIdentity" ;
    ] ;

    sh:property [
        sh:path aida:componentType ;
        sh:datatype xsd:string ;
        sh:minCount 1 ;
        sh:message "ClaimComponent requires at least 1 componentType" ;
    ] ;

    # Optional string of text from document
    sh:property [
        sh:path aida:componentProvenance ;
        sh:datatype xsd:string ;
    ] ;

    # Optional KE this component represents
    sh:property [
        sh:path aida:componentKE ;
        sh:xone (
            [sh:class aida:Entity]
            [sh:class aida:Event]
            [sh:class aida:Relation] ) ;
        sh:maxCount 1 ;
        sh:message "ClaimComponent can have at most 1 componentKE" ;
    ] ;

    # may bear system-private data
    sh:property aida:PrivateDataPropertyShape ;

    sh:property aida:SystemPropertyShape ;

    sh:closed true ;
    sh:ignoredProperties ( rdf:type ) ;

    .

# Easy to read representation of a claim including supporting KEs
aida:ClaimShape
    a sh:NodeShape ;
    sh:targetClass aida:Claim ;


    sh:property [
        sh:path aida:associatedKEs ;
        sh:class aida:SameAsCluster ;
        sh:message "Claim associatedKEs must be the IRI of an aida:SameAsCluster representing the event (or relation) KE" ;
    ] ;

    # root UID matching name in associated source data package parent_children.tab file
    sh:property [
        sh:path aida:sourceDocument ;
        sh:datatype xsd:string ;
        sh:minCount 1 ;
        sh:maxCount 1 ;
        sh:message "Claim requires exactly 1 sourceDocument" ;
    ] ;

    # Optional
    sh:property [
        sh:path aida:claimId ;
        sh:datatype xsd:string ;
        sh:maxCount 1 ;
        sh:message "Claim only allows one claimId" ;
    ] ;

    # Optional
    sh:property [
        sh:path aida:queryId ;
        sh:datatype xsd:string ;
    ] ;

    sh:property aida:ImportancePropertyShape ;

    # topic name taken from designated list
    sh:property [
        sh:path aida:topic ;
        sh:datatype xsd:string ;
        sh:minCount 1 ;
        sh:maxCount 1 ;
        sh:message "Claim requires exactly 1 topic" ;
    ] ;

    # subtopic name taken from designated list
    sh:property [
        sh:path aida:subtopic;
        sh:datatype xsd:string ;
        sh:minCount 1 ;
        sh:maxCount 1 ;
        sh:message "Claim requires exactly 1 subtopic" ;
    ] ;

    # claim template name taken from designated list
    sh:property [
        sh:path aida:claimTemplate;
        sh:datatype xsd:string ;
        sh:maxCount 1 ;
        sh:message "Claim only allows 1 aida:claimTeamplate " ;
    ] ;

    # Component that replaces X in template
    sh:property [
        sh:path aida:xVariable ;
        sh:class aida:ClaimComponent ;
    ] ;

    # brief text summary, in English
    sh:property [
        sh:path aida:naturalLanguageDescription ;
        sh:datatype xsd:string ;
        sh:minCount 1 ;
        sh:maxCount 1 ;
        sh:message "Claim requires exactly 1 natural language description" ;
    ] ;

    sh:property [
        sh:path aida:claimSemantics ;
        sh:class aida:SameAsCluster ;
        sh:minCount 1 ;
        sh:message "Claim requires at least 1 KE in claim semantics" ;
    ] ;

    # Who/What made the claim
    sh:property [
        sh:path aida:claimer ;
        sh:class aida:ClaimComponent ;
        sh:minCount 1 ;
        sh:maxCount 1 ;
        sh:message "Claim requires exactly 1 claimer" ;
    ] ;

    # Optional
    sh:property [
        sh:path aida:claimerAffiliation ;
        sh:class aida:ClaimComponent ;
    ] ;

    # The epistemic value the claimer places on the claim
    sh:property [
        sh:path aida:epistemic;
        sh:in (aida:EpistemicTrueCertain aida:EpistemicTrueUncertain aida:EpistemicFalseCertain aida:EpistemicFalseUncertain aida:EpistemicUnknown) ;
        sh:maxCount 1 ;        
        sh:message "Claim epistemic status must a have 1 valid value (aida:EpistemicTrueCertain aida:EpistemicTrueUncertain aida:EpistemicFalseCertain aida:EpistemicFalseUncertain aida:EpistemicUnknown)" ;
    ] ;


    # How the claimer feels about the claim
    sh:property [
        sh:path aida:sentiment;
        sh:in (aida:SentimentPositive aida:SentimentNegative aida:SentimentMixed aida:SentimentNeutralUnknown) ;
        sh:maxCount 1 ;
        sh:message "Claim can have at most 1 sentiment status" ;
    ] ;

    # Optional
    sh:property [
        sh:path aida:claimDateTime;
        sh:class aida:LDCTime ;
        sh:maxCount 1 ;
        sh:message "Claim can have at most 1 claimDateTime" ;
    ] ;

    # Optional
    sh:property [
        sh:path aida:claimLocation;
        sh:class aida:ClaimComponent ;
        sh:maxCount 1 ;
        sh:message "Claim can have at most 1 claimLocation" ;
    ] ;

    # Optional
    sh:property [
        sh:path aida:claimMedium;
        sh:class aida:ClaimComponent ;
        sh:maxCount 1 ;
        sh:message "Claim can have at most 1 claimMedium" ;
    ] ;    


    # Optional
    sh:property [
        sh:path aida:identicalClaims ;
        sh:datatype xsd:string ;
    ] ;

    # Optional
    sh:property [
        sh:path aida:relatedClaims ;
        sh:datatype xsd:string ;
    ] ;

    # Optional
    sh:property [
        sh:path aida:supportingClaims ;
        sh:datatype xsd:string ;
    ] ;

    # Optional
    sh:property [
        sh:path aida:refutingClaims ;
        sh:datatype xsd:string ;
    ] ;

    sh:property [
        sh:path aida:justifiedBy;
        sh:maxCount 1 ;
        sh:message "Claim can have at most 1 aida:justifiedBy" ;
    ] ;

    sh:property aida:SystemPropertyShape ;

    sh:closed true ;
    sh:ignoredProperties ( rdf:type ) ;

    .<|MERGE_RESOLUTION|>--- conflicted
+++ resolved
@@ -712,11 +712,6 @@
         sh:datatype xsd:double ;
         sh:minCount 1;
         sh:maxCount 1 ] ;
-<<<<<<< HEAD
-
-=======
-    
->>>>>>> ad15f3de
     # and one optional channel
     sh:property [
         sh:path aida:channel ;
