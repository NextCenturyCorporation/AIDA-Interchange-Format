--- conflicted
+++ resolved
@@ -239,12 +239,7 @@
     a sh:NodeShape ;
     sh:targetObjectsOf aida:prototype ;
     sh:property aida:PreventMultiClusterPrototypeShape ;
-<<<<<<< HEAD
-    # sh:sparql aida:PreventNonClusterPrototypeMemberShape 
-    .
-=======
     sh:sparql aida:PreventNonClusterPrototypeMemberShape .
->>>>>>> 05f08f11
 
 # Prototype can't be prototype of multiple clusters
 aida:PreventMultiClusterPrototypeShape
