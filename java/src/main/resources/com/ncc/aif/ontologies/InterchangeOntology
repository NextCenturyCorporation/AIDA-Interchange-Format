--- conflicted
+++ resolved
@@ -530,8 +530,6 @@
   rdfs:range xsd:gDay ;
   rdfs:subPropertyOf owl:topDataProperty .
 
-<<<<<<< HEAD
-=======
 :claimId rdf:type owl:DatatypeProperty ;
     rdfs:label "claim Identifier" ;
     rdfs:comment: "Human readable claim ID" ;
@@ -708,7 +706,6 @@
         :Entity ) ];
     rdfs:subPropertyOf owl:topObjectProperty .
 
->>>>>>> 05f08f11
 #################################################################
 # Constants
 #################################################################
@@ -723,9 +720,6 @@
 
 :VideoJustificationChannelBoth a owl:NamedIndividual, :VideoJustificationChannel ;
   rdfs:label "Both Video Channels" ;
-<<<<<<< HEAD
-  rdfs:comment "Constant used to indicate both (sound and picture) channels of a VideoJustification" .
-=======
   rdfs:comment "Constant used to indicate both (sound and picture) channels of a VideoJustification" .
 
 :EpistemicTrueCertain a owl:NamedIndividual, :EpistemicStatus ;
@@ -795,5 +789,4 @@
 
 :Generic a owl:NamedIndividual, :Attribute ;
     rdfs:label "Generic" ;
-    rdfs:comment "The generic attribute express unquantified/unqualified statements. Can apply to a whole event or relation mentions, or to an entity (applied to clusters of coreferential entity mentions, could be represented as a property of each mention in the cluster or the cluster as a whole)" .
->>>>>>> 05f08f11
+    rdfs:comment "The generic attribute express unquantified/unqualified statements. Can apply to a whole event or relation mentions, or to an entity (applied to clusters of coreferential entity mentions, could be represented as a property of each mention in the cluster or the cluster as a whole)" .