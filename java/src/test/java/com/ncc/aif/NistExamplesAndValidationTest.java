--- conflicted
+++ resolved
@@ -1,6 +1,5 @@
 package com.ncc.aif;
 
-<<<<<<< HEAD
 import static com.ncc.aif.AIFUtils.addSourceDocumentToJustification;
 import static com.ncc.aif.AIFUtils.makeClusterWithPrototype;
 import static com.ncc.aif.AIFUtils.makeEntity;
@@ -30,16 +29,6 @@
 import com.google.common.collect.ImmutableSet;
 import com.ncc.aif.AIFUtils.BoundingBox;
 import com.ncc.aif.AIFUtils.LDCTimeComponent;
-=======
-import static com.ncc.aif.AIFUtils.*;
-
-import java.nio.charset.StandardCharsets;
-
-import com.google.common.collect.ImmutableSet;
-import com.google.common.io.CharSource;
-import com.google.common.io.Resources;
-import com.ncc.aif.AIFUtils.BoundingBox;
->>>>>>> ad15f3de
 import com.ncc.aif.AIFUtils.Point;
 
 import org.apache.commons.lang3.tuple.ImmutablePair;
@@ -77,12 +66,7 @@
     static void initTest() {
         // prevent too much logging from obscuring the Turtle examples which will be printed
         ((Logger) org.slf4j.LoggerFactory.getLogger(Logger.ROOT_LOGGER_NAME)).setLevel(Level.INFO);
-<<<<<<< HEAD
         Set<String> ont = Set.of("com/ncc/aif/ontologies/LDCOntology");
-=======
-        ImmutableSet<CharSource> ont = ImmutableSet.of(Resources.asCharSource(
-                Resources.getResource("com/ncc/aif/ontologies/LDCOntology"),StandardCharsets.UTF_8));
->>>>>>> ad15f3de
         utils = new NistTestUtils(LDC_NS, ValidateAIF.create(ont, ValidateAIF.Restriction.NIST), DUMP_ALWAYS, DUMP_TO_FILE);
     }
 
@@ -469,11 +453,6 @@
                 Resource entity1 = makeEntity(model, utils.getEntityUri(), system);
                 markJustification(utils.addType(entity1, LDCOntology.PER), utils.makeValidJustification());
                 makeClusterWithPrototype(model, null, entity1, false, system);
-<<<<<<< HEAD
-
-=======
-                
->>>>>>> ad15f3de
                 utils.expect(ShaclShapes.ClusterShape, SH.NodeKindConstraintComponent, null);
                 utils.testInvalid("NIST.invalid: Cluster has IRI");
             }
@@ -816,11 +795,6 @@
                 utils.testValid("LinkAssertion.valid");
             }
         }
-<<<<<<< HEAD
-
-=======
-         
->>>>>>> ad15f3de
         @Nested
         class Prototype {
             @Test
@@ -830,38 +804,21 @@
                 markJustification(utils.addType(entity1, LDCOntology.PER), utils.makeValidJustification());
                 makeClusterWithPrototype(model, utils.getClusterUri(), entity1, false, system);
                 makeClusterWithPrototype(model, utils.getClusterUri(), entity1, false, system);
-<<<<<<< HEAD
 
                 utils.expect(ShaclShapes.PreventMultiClusterPrototypeShape, SH.MaxCountConstraintComponent, null);
                 utils.testInvalid("Prototype.invalid: prototype of multiple clusters");
             }
 
             @Test
-=======
-    
-                utils.expect(ShaclShapes.PreventMultiClusterPrototypeShape, SH.MaxCountConstraintComponent, null);
-                utils.testInvalid("Prototype.invalid: prototype of multiple clusters");
-            }
-            
-            @Test
-            @Disabled("NIST has stated that this is not a requirement")
->>>>>>> ad15f3de
             void invalidPrototypeMemberOfOther() {
                 // create sample entities
                 ImmutablePair<Resource, Resource> aPair = utils.makeValidNistEntity(
                     LDCOntology.PER);
                 final Resource entity2 = aPair.getKey();
-<<<<<<< HEAD
 
                 // create two clusters with different prototypes
                 markAsPossibleClusterMember(model, entity2, entityCluster, 1d, system);
 
-=======
-                
-                // create two clusters with different prototypes
-                markAsPossibleClusterMember(model, entity2, entityCluster, 1d, system);
-                
->>>>>>> ad15f3de
                 utils.expect(ShaclShapes.PrototypeShape, SH.SPARQLConstraintComponent, ShaclShapes.PreventNonClusterPrototypeMemberShape);
                 utils.testInvalid("Prototype.invalid: prototype member of other cluster");
             }
@@ -875,11 +832,6 @@
                 utils.expect(ShaclShapes.PreventHandleOnCluster, SH.NotConstraintComponent, null);
                 utils.testInvalid("Handle.invalid: handle not allowed on cluster");
             }
-<<<<<<< HEAD
-
-=======
-            
->>>>>>> ad15f3de
             @Test
             void valid() {
                 markHandle(entity, "handle");
@@ -902,11 +854,7 @@
 
             @Test
             void invalidTimeInsufficient() {
-<<<<<<< HEAD
                 markLDCTime(model, event,
-=======
-                markLDCTime(model, event, 
->>>>>>> ad15f3de
                     LDCTimeComponent.createTime("AFTER", "1901-01-01"),
                     LDCTimeComponent.createTime("BEFORE", "1901-02-xx"), system);
                 utils.expect(null, SH.MinCountConstraintComponent, null, 2);
@@ -919,11 +867,6 @@
                 addCorrectTime();
                 utils.testValid("Time.valid");
             }
-<<<<<<< HEAD
-
-=======
-            
->>>>>>> ad15f3de
             private Resource addCorrectTime() {
                 return markLDCTimeRange(model, event, "1901-01-01", "1901-02-xx", "1902-01-01", "1902-xx-xx", system);
             }
