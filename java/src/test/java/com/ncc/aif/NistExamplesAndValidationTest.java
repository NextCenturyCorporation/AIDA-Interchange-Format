package com.ncc.aif;

<<<<<<< HEAD
import static com.ncc.aif.AIFUtils.*;

import java.nio.charset.StandardCharsets;

import com.google.common.collect.ImmutableSet;
import com.google.common.io.CharSource;
import com.google.common.io.Resources;
import com.ncc.aif.AIFUtils.BoundingBox;
=======
import static com.ncc.aif.AIFUtils.addSourceDocumentToJustification;
import static com.ncc.aif.AIFUtils.makeClusterWithPrototype;
import static com.ncc.aif.AIFUtils.makeEntity;
import static com.ncc.aif.AIFUtils.makeEvent;
import static com.ncc.aif.AIFUtils.makeRelation;
import static com.ncc.aif.AIFUtils.makeSystemWithURI;
import static com.ncc.aif.AIFUtils.makeTextJustification;
import static com.ncc.aif.AIFUtils.markAsArgument;
import static com.ncc.aif.AIFUtils.markAsPossibleClusterMember;
import static com.ncc.aif.AIFUtils.markCompoundJustification;
import static com.ncc.aif.AIFUtils.markConfidence;
import static com.ncc.aif.AIFUtils.markHandle;
import static com.ncc.aif.AIFUtils.markInformativeJustification;
import static com.ncc.aif.AIFUtils.markJustification;
import static com.ncc.aif.AIFUtils.markKeyFrameVideoJustification;
import static com.ncc.aif.AIFUtils.markLDCTime;
import static com.ncc.aif.AIFUtils.markLDCTimeRange;
import static com.ncc.aif.AIFUtils.markName;
import static com.ncc.aif.AIFUtils.markNumericValueAsString;
import static com.ncc.aif.AIFUtils.markShotVideoJustification;
import static com.ncc.aif.AIFUtils.markSystem;
import static com.ncc.aif.AIFUtils.markTextJustification;
import static com.ncc.aif.AIFUtils.markTextValue;

import java.util.Set;

import com.google.common.collect.ImmutableSet;
import com.ncc.aif.AIFUtils.BoundingBox;
import com.ncc.aif.AIFUtils.LDCTimeComponent;
>>>>>>> 05f08f11
import com.ncc.aif.AIFUtils.Point;

import org.apache.commons.lang3.tuple.ImmutablePair;
import org.apache.jena.rdf.model.Model;
import org.apache.jena.rdf.model.Resource;
import org.apache.jena.vocabulary.RDF;
import org.junit.jupiter.api.BeforeAll;
import org.junit.jupiter.api.BeforeEach;
import org.junit.jupiter.api.Disabled;
import org.junit.jupiter.api.Nested;
import org.junit.jupiter.api.Test;
import org.junit.jupiter.api.TestInstance;
import org.junit.jupiter.api.TestInstance.Lifecycle;
import org.topbraid.shacl.vocabulary.SH;

import ch.qos.logback.classic.Level;
import ch.qos.logback.classic.Logger;

@TestInstance(Lifecycle.PER_CLASS)
public class NistExamplesAndValidationTest {
    // Modify these flags to control how tests output their models/reports and if so, how they output them
    // When DUMP_ALWAYS is false, the model is only dumped when the result is unexpected (and if invalid, the report is also dumped)
    // When DUMP_ALWAYS is true, the model is always dumped, and the report is always dumped if invalid
    private static final boolean DUMP_ALWAYS = false;
    // When DUMP_TO_FILE is false, if a model or report is dumped, it goes to stdout
    // WHen DUMP_TO_FILE is true, if a model or report is dumped, it goes to a file in target/test-dump-output
    private static final boolean DUMP_TO_FILE = false;

    private static final String NIST_ROOT = "https://raw.githubusercontent.com/NextCenturyCorporation/AIDA-Interchange-Format/master/java/src/main/resources/com/ncc/aif/";
    private static final String LDC_NS = NIST_ROOT + "LdcAnnotations#";
    private static final String ONTOLOGY_NS = NIST_ROOT + "ontologies/LDCOntology#";
    private static NistTestUtils utils;

    @BeforeAll
    static void initTest() {
        // prevent too much logging from obscuring the Turtle examples which will be printed
        ((Logger) org.slf4j.LoggerFactory.getLogger(Logger.ROOT_LOGGER_NAME)).setLevel(Level.INFO);
<<<<<<< HEAD
        ImmutableSet<CharSource> ont = ImmutableSet.of(Resources.asCharSource(
                Resources.getResource("com/ncc/aif/ontologies/LDCOntology"),StandardCharsets.UTF_8));
=======
        Set<String> ont = Set.of("com/ncc/aif/ontologies/LDCOntology");
>>>>>>> 05f08f11
        utils = new NistTestUtils(LDC_NS, ValidateAIF.create(ont, ValidateAIF.Restriction.NIST), DUMP_ALWAYS, DUMP_TO_FILE);
    }

    private Model model;
    private Resource system;

    @BeforeEach
    void setup() {
        model = utils.startNewTest();
        addNamespacesToModel(model);
        system = utils.getSystem();
    }

    /**
     * Set of tests to show that NIST restrictions pass and fail appropriately
     */
    @Nested
    class NISTExamples {
        Resource entity;
        Resource event;
        Resource relation;
        Resource entityCluster;
        Resource eventCluster;
        Resource relationCluster;

        @BeforeEach
        void setup() {
            ImmutablePair<Resource, Resource> aPair = utils.makeValidNistEntity(
                    LDCOntology.PER);
            entity = aPair.getKey();
            entityCluster = aPair.getValue();
            aPair = utils.makeValidNistEvent(
                    LDCOntology.Conflict_Attack);
            event = aPair.getKey();
            eventCluster = aPair.getValue();
            aPair = utils.makeValidNistRelation(
                    LDCOntology.GeneralAffiliation_ArtifactPoliticalOrganizationReligiousAffiliation);
            relation = aPair.getKey();
            relationCluster = aPair.getValue();
        }

        // Each edge justification must be represented uniformly in AIF by
        // aida:CompoundJustification, even if only one span is provided
        // Edges are assumed to be relation and event arguments
        //
        // CompoundJustification must be used only for justifications of argument assertions,
        // and not for justifications for entities, events, or relation KEs
        @Nested
        class RestrictJustification {
            @Test
            void invalid() {

                // test relation edge argument must have a compound justification
                final Resource relationEdge = markAsArgument(model, relation,
                        LDCOntology.GeneralAffiliation_ArtifactPoliticalOrganizationReligiousAffiliation_EntityOrFiller,
                        entity, system, 1.0, utils.getAssertionUri());
                final Resource justification = markTextJustification(model, relationEdge,
                        "source1", 0, 4, system, 1.0);
                addSourceDocumentToJustification(justification, "source1sourceDocument");

                // test event edge argument must have a compound justification
                final Resource eventEdge = markAsArgument(model, event,
                        LDCOntology.Conflict_Attack_Target,
                        entity, system, 1.0, utils.getAssertionUri());
                markJustification(eventEdge, justification);

                // test that compound justification can only be used for argument assertions
                final Resource justification1 = makeTextJustification(model, "source1", 0, 4, system, 1.0);
                addSourceDocumentToJustification(justification1, "source1sourceDocument");
                markCompoundJustification(model,
                        ImmutableSet.of(entity, relation, event),
                        ImmutableSet.of(justification1),
                        system,
                        1.0);

                utils.expect(ShaclShapes.RestrictCompoundJustificationPropertyShape, SH.NotConstraintComponent,
                        null, 3);
                utils.expect(ShaclShapes.EdgeJustificationCompound, SH.ClassConstraintComponent,null, 2);
                utils.testInvalid("NIST.invalid: CompoundJustification must be used only for justifications of argument assertions");
            }

            @Test
            void invalidCompoundJustificationWithNoJustification() {

                Resource compoundJustification = model.createResource();
                compoundJustification.addProperty(RDF.type, InterchangeOntology.CompoundJustification);
                markSystem(compoundJustification, system);

                markConfidence(model, compoundJustification, 1.0, system);
                utils.expect(ShaclShapes.CompoundJustificationMinimum, SH.MinCountConstraintComponent, null);
                utils.testInvalid("NIST.invalid: (No justification in CompoundJustification) Exactly 1 or 2 contained" +
                        " justifications in a CompoundJustification required for an edge");
            }

            @Test
            void invalidCompoundJustificationWithThreeJustifications() {

                // test relation argument
                final Resource relationEdge = markAsArgument(model, relation,
                        LDCOntology.GeneralAffiliation_ArtifactPoliticalOrganizationReligiousAffiliation_EntityOrFiller,
                        entity, system, 1.0);
                final Resource justification1 = makeTextJustification(model, "source1", 0,
                        4, system, 1.0);
                addSourceDocumentToJustification(justification1, "source1sourceDocument");
                final Resource justification2 = makeTextJustification(model, "source2", 0,
                        4, system, 1.0);
                addSourceDocumentToJustification(justification2, "source2sourceDocument");
                final Resource justification3 = makeTextJustification(model, "source3", 0,
                        4, system, 1.0);
                addSourceDocumentToJustification(justification3, "source3sourceDocument");

                markCompoundJustification(model,
                        ImmutableSet.of(relationEdge),
                        ImmutableSet.of(justification1, justification2, justification3),
                        system,
                        1.0);

                utils.expect(ShaclShapes.RelationArgumentShape, SH.SPARQLConstraintComponent, ShaclShapes.EdgeJustificationCount);
                utils.testInvalid("NIST.invalid: (More than two justifications in CompoundJustification) " +
                        "Exactly 1 or 2 contained justifications in a CompoundJustification required for an edge");
            }

            @Test
            void valid() {

                // test relation argument
                final Resource relationEdge = markAsArgument(model, relation,
                        LDCOntology.GeneralAffiliation_ArtifactPoliticalOrganizationReligiousAffiliation_EntityOrFiller,
                        entity, system, 1.0);
                final Resource justification1 = makeTextJustification(model, "source1", 0, 4, system, 1.0);
                addSourceDocumentToJustification(justification1, "source1sourceDocument");

                final Resource compound = markCompoundJustification(model,
                        ImmutableSet.of(relationEdge),
                        ImmutableSet.of(justification1),
                        system,
                        1.0);

                markJustification(relationEdge, compound);

                // test event argument
                final Resource eventEdge = markAsArgument(model, event,
                        LDCOntology.Conflict_Attack_Target,
                        entity, system, 1.0);

                markJustification(eventEdge, compound);

                utils.testValid("NIST.valid: CompoundJustification must be used only for justifications of argument assertions");
            }
        }

        // Each edge justification is limited to either one or two spans.
        @Nested
        class EdgeJustificationLimit {
            @Test
            void invalid() {
                // test relation
                final Resource relationEdge = markAsArgument(model, relation,
                        LDCOntology.GeneralAffiliation_ArtifactPoliticalOrganizationReligiousAffiliation_EntityOrFiller,
                        entity, system, 1.0, utils.getAssertionUri());
                final Resource justification1 = makeTextJustification(model, "source1", 0, 4, system, 1.0);
                addSourceDocumentToJustification(justification1, "source1sourceDocument");
                final Resource justification2 = makeTextJustification(model, "source1", 10, 14, system, 1.0);
                addSourceDocumentToJustification(justification2, "source1sourceDocument");
                final Resource justification3 = makeTextJustification(model, "source1", 20, 24, system, 1.0);
                addSourceDocumentToJustification(justification3, "source1sourceDocument");
                final Resource compound = markCompoundJustification(model,
                        ImmutableSet.of(relationEdge),
                        ImmutableSet.of(justification1, justification2, justification3),
                        system,
                        1.0);

                // test event
                final Resource eventEdge = markAsArgument(model, event,
                        LDCOntology.Conflict_Attack_Target,
                        entity, system, 1.0, utils.getAssertionUri());
                markJustification(eventEdge, compound);

                utils.expect(ShaclShapes.EventArgumentShape, SH.SPARQLConstraintComponent, ShaclShapes.EdgeJustificationCount);
                utils.expect(ShaclShapes.RelationArgumentShape, SH.SPARQLConstraintComponent, ShaclShapes.EdgeJustificationCount);
                utils.testInvalid("NIST.invalid: edge justification contains one or two mentions (three is too many)");
            }


            @Test
            void invalidZeroSpans() {
                // test relation
                final Resource relationEdge = markAsArgument(model, relation,
                        LDCOntology.GeneralAffiliation_ArtifactPoliticalOrganizationReligiousAffiliation_EntityOrFiller,
                        entity, system, 1.0);
                final Resource compound = markCompoundJustification(model,
                        ImmutableSet.of(relationEdge),
                        ImmutableSet.of(), // no justification
                        system,
                        1.0);

                // test event
                final Resource eventEdge = markAsArgument(model, event,
                        LDCOntology.Conflict_Attack_Target,
                        entity, system, 1.0);
                markJustification(eventEdge, compound);

                utils.expect(ShaclShapes.EventArgumentShape, SH.SPARQLConstraintComponent, ShaclShapes.EdgeJustificationCount);
                utils.expect(ShaclShapes.RelationArgumentShape, SH.SPARQLConstraintComponent, ShaclShapes.EdgeJustificationCount);
                utils.expect(ShaclShapes.CompoundJustificationMinimum, SH.MinCountConstraintComponent, null);
                utils.testInvalid("NIST.invalid: edge justification contains one or two mentions (zero is not enough)");
            }

            @Test
            void valid() {
                // test relation
                final Resource relationEdge = markAsArgument(model, relation,
                        LDCOntology.GeneralAffiliation_ArtifactPoliticalOrganizationReligiousAffiliation_EntityOrFiller,
                        entity, system, 1.0);
                final Resource justification1 = makeTextJustification(model, "source1", 0, 4, system, 1.0);
                addSourceDocumentToJustification(justification1, "source1sourceDocument");
                final Resource justification2 = makeTextJustification(model, "source1", 10, 14, system, 1.0);
                addSourceDocumentToJustification(justification2, "source1sourceDocument");
                final Resource compound = markCompoundJustification(model,
                        ImmutableSet.of(relationEdge),
                        ImmutableSet.of(justification1, justification2),
                        system,
                        1.0);

                // test event
                final Resource eventEdge = markAsArgument(model, event,
                        LDCOntology.Conflict_Attack_Target,
                        entity, system, 1.0);
                markJustification(eventEdge, compound);

                utils.testValid("NIST.valid: edge justification contains two mentions (i.e., one or two are valid)");
            }

            @Test
            void validOneSpan() {
                // test relation
                final Resource relationEdge = markAsArgument(model, relation,
                        LDCOntology.GeneralAffiliation_ArtifactPoliticalOrganizationReligiousAffiliation_EntityOrFiller,
                        entity, system, 1.0);
                final Resource justification1 = makeTextJustification(model, "source1", 0, 4, system, 1.0);
                addSourceDocumentToJustification(justification1, "source1sourceDocument");
                final Resource compound = markCompoundJustification(model,
                        ImmutableSet.of(relationEdge),
                        ImmutableSet.of(justification1),
                        system,
                        1.0);

                // test event
                final Resource eventEdge = markAsArgument(model, event,
                        LDCOntology.Conflict_Attack_Target,
                        entity, system, 1.0);
                markJustification(eventEdge, compound);

                utils.testValid("NIST.valid: edge justification contains one mention (i.e., one or two are valid)");
            }
        }

        // Video must use aida:KeyFrameVideoJustification. Remove ShotVideoJustification
        @Nested
        class PreventShotVideo {
            @Test
            void invalid() {
                final Resource markShotVideoJustification = markShotVideoJustification(model, entity, "source1",
                        "shotId", system, 1.0);
                addSourceDocumentToJustification(markShotVideoJustification, "source1SourceDocument");
                utils.expect(ShaclShapes.JustificationPropertyShape, SH.NotConstraintComponent, null);
                utils.testInvalid("NIST.invalid: No shot video");
            }

            @Test
            void valid() {
                final Resource markKeyFrameVideoJustification = markKeyFrameVideoJustification(model, entity,
                        "source1", "keyframe",
                        new BoundingBox(new Point(0, 0), new Point(100, 100)), system, 1.0);
                addSourceDocumentToJustification(markKeyFrameVideoJustification, "source1SourceDocument");
                utils.testValid("NIST.valid: No shot video");
            }
        }

        // Members of clusters are entity objects, relation objects, and event objects (not clusters)
        @Nested
        class FlatClusters {
            @Test
            void invalid() {
                markAsPossibleClusterMember(model, eventCluster, entityCluster, .5, system);
                utils.expect(null, SH.XoneConstraintComponent, null);
                utils.expect(ShaclShapes.ClusterMembersShape,
                SH.SPARQLConstraintComponent,
                ShaclShapes.ClusterMembersSameAsBaseClass);
                utils.testInvalid("NIST.invalid: Flat clusters");
            }

            @Test
            void valid() {
                final Resource newEntity = makeEntity(model, utils.getEntityUri(), system);
                markJustification(utils.addType(newEntity,
                        LDCOntology.PER),
                        utils.makeValidJustification());
                markAsPossibleClusterMember(model, newEntity, entityCluster, .75, system);
                utils.testValid("NIST.valid: Flat clusters");
            }
        }

        // Entity, Relation, and Event object is required to be part of at least one cluster.
        // This is true even if there is nothing else in the cluster
        @Nested
        class EverythingClustered {
            @Test
            void invalid() {
                // Test entity, relation, and event. Correct other than being clustered
                final Resource newEntity = makeEntity(model, utils.getEntityUri(), system);
                markJustification(utils.addType(newEntity,
                        LDCOntology.WEA),
                        utils.makeValidJustification());
                final Resource newRelation = makeRelation(model, utils.getRelationUri(), system);
                markJustification(utils.addType(newRelation,
                        LDCOntology.GeneralAffiliation_ArtifactPoliticalOrganizationReligiousAffiliation),
                        utils.makeValidJustification());
                final Resource newEvent = makeEvent(model, utils.getEventUri(), system);
                markJustification(utils.addType(newEvent,
                        LDCOntology.Life_Die),
                        utils.makeValidJustification());

                utils.expect(ShaclShapes.EntityShape, SH.SPARQLConstraintComponent, ShaclShapes.ObjectMustBeClustered);
                utils.expect(ShaclShapes.EventRelationShape, SH.SPARQLConstraintComponent, ShaclShapes.ObjectMustBeClustered, 2);
                utils.testInvalid("NIST.invalid: Everything has cluster");
            }

            @Test
            void valid() {
                // setup() already creates an entity, event, and relation
                // object, and adds them to a cluster.
                final Resource newEntity = makeEntity(model, utils.getEntityUri(), system);
                markJustification(utils.addType(newEntity,
                        LDCOntology.WEA),
                        utils.makeValidJustification());
                makeClusterWithPrototype(model, utils.getClusterUri(), newEntity, false, system);
                utils.testValid("NIST.valid: Everything has cluster");
            }
        }

        // Each confidence value must be between 0 and 1
        @Nested
        class ConfidenceValueRange {
            @Test
            void invalidTooLarge() {
                final Resource newEntity = makeEntity(model, utils.getEntityUri(), system);
                markJustification(utils.addType(newEntity,
                        LDCOntology.PER),
                        utils.makeValidJustification());
                markAsPossibleClusterMember(model, newEntity, entityCluster, 1.2, system);
                utils.expect(null, SH.MaxInclusiveConstraintComponent, null);
                utils.testInvalid("NIST.invalid: confidence must be between 0 and 1");
            }

            @Test
            void invalidZero() {
                final Resource newEntity = makeEntity(model, utils.getEntityUri(), system);
                markJustification(utils.addType(newEntity,
                        LDCOntology.PER),
                        utils.makeValidJustification());
                markAsPossibleClusterMember(model, newEntity, entityCluster, 0d, system);
                utils.expect(null, SH.MinExclusiveConstraintComponent, null);
                utils.testInvalid("NIST.invalid: confidence cannot be 0");
            }

            @Test
            void valid() {
                final Resource newEntity = makeEntity(model, utils.getEntityUri(), system);
                markJustification(utils.addType(newEntity,
                        LDCOntology.PER),
                        utils.makeValidJustification());
                markAsPossibleClusterMember(model, newEntity, entityCluster, .7, system);
                utils.testValid("NIST.valid: confidence must be between 0 and 1");
            }
        }

        // Entity, Relation, and Event clusters must have IRI
        @Nested
        class ClusterHasIRI {
            @Test
            void invalid() {
                // Correct other than being clustered
                Resource entity1 = makeEntity(model, utils.getEntityUri(), system);
                markJustification(utils.addType(entity1, LDCOntology.PER), utils.makeValidJustification());
                makeClusterWithPrototype(model, null, entity1, false, system);
<<<<<<< HEAD
                
=======

>>>>>>> 05f08f11
                utils.expect(ShaclShapes.ClusterShape, SH.NodeKindConstraintComponent, null);
                utils.testInvalid("NIST.invalid: Cluster has IRI");
            }

            @Test
            void valid() {
                // setup() already creates an entity, relation, and event in clusters with an IRI.
                utils.testValid("NIST.valid: Cluster has IRI");
            }
        }

        // Each entity/relation/event type statement must have at least one justification
        @Nested
        @Disabled("Restriction removed for M36")
        class JustifyTypeAssertions {
            @Test
            void invalid() {
                // Create a base AIF entity, but do not mark its type assertion with a justification.
                final Resource newEntity = utils.makeValidAIFEntity(
                        LDCOntology.PER);
                makeClusterWithPrototype(model, utils.getClusterUri(), newEntity, system);

                // Create a base AIF event, but do not mark its type assertion with a justification.
                final Resource newEvent = utils.makeValidAIFEvent(
                        LDCOntology.Conflict_Attack);
                makeClusterWithPrototype(model, utils.getClusterUri(), newEvent, system);

                // Create a base AIF relation, but do not mark its type assertion with a justification.
                final Resource newRelation = utils.makeValidAIFRelation(
                        LDCOntology.GeneralAffiliation_ArtifactPoliticalOrganizationReligiousAffiliation);
                makeClusterWithPrototype(model, utils.getClusterUri(), newRelation, system);

                utils.expect(ShaclShapes.RequiredJustificationPropertyShape, SH.MinCountConstraintComponent,
                        null, 3);
                utils.testInvalid("NIST.invalid: type assertions must be justified");
            }

            @Test
            void valid() {
                // setup() already makes type assertions on the entity, event,
                // and relation objects, justified by a text justification.

                utils.testValid("NIST.valid: type assertions must be justified");
            }
        }

        // Each entity/filler name string is limited to 256 UTF-8 characters
        @Nested
        class NameMaxLength {
            @Test
            void invalidName() {
                // assign alternate names to the entity that are longer that 256 characters.
                markName(entity, "This is a test string that will be used to validate " +
                        "that entity names and fillers are limited to 256 characters. This string should " +
                        "fail because this string is exactly 257 characters long. This is filler text to " +
                        "get to the two hundred and fifty-seven limit.");

                utils.expect(ShaclShapes.NamePropertyShape, SH.MaxLengthConstraintComponent, null);
                utils.testInvalid("NIST.invalid (has name): Each entity name string is limited to 256 UTF-8 characters");
            }

            @Test
            void invalidTextValue() {
                final Resource textValueEntity = utils.makeValidNistEntity(
                        LDCOntology.MON).getKey();
                markTextValue(textValueEntity, "This is a test string that will be used to validate " +
                        "that entity names and fillers are limited to 256 characters. This string should " +
                        "fail because this string is exactly 257 characters long. This is filler text to " +
                        "get to the two hundred and fifty-seven limit.");

                utils.expect(ShaclShapes.TextPropertyShape, SH.MaxLengthConstraintComponent, null);
                utils.testInvalid("NIST.invalid (text value): Each entity text value string is limited to 256 UTF-8 characters");
            }

            @Disabled("LDCOntology does not have any Entities with a numeric value")
            @Test
            void invalidNumericValueAsString() {
                final Resource numericValueEntity = utils.makeValidNistEntity(LDCOntology.VAL).getKey();
                markNumericValueAsString(numericValueEntity, "3.866257319028419151956807870102338944632653034263131666724882672874792347265146689923498812818121807146499569966401451211686727219627969935361183863143994146880217969397076000433349740006299102731565965237056997838014700127614676980451633032526526557734348");

                utils.testInvalid("NIST.invalid (numeric string value): Each entity numeric value string is limited to 256 UTF-8 characters");
            }

            @Test
            void validName() {
                // assign alternate names to the entity that are equal and less than 256 characters.
                markName(entity, "This is a test string that will be used to validate that entity " +
                        "names and fillers are limited to 256 characters. This string should pass because " +
                        "this string is exactly 256 characters long. Characters to get to the two hundred " +
                        "and fifty-six character limit.");

                markName(entity, "Small string size");

                utils.testValid("NIST.valid (has name): Each entity name string is limited to 256 UTF-8 characters");
            }

            @Test
            void validTextvalue() {
                // assign text value to the entity that are equal and less than 256 characters.
                final Resource textValueEntity = utils.makeValidNistEntity(
                        LDCOntology.MON).getKey();
                markTextValue(textValueEntity, "This is a test string that will be used to validate that entity " +
                        "names and fillers are limited to 256 characters. This string should pass because " +
                        "this string is exactly 256 characters long. Characters to get to the two hundred " +
                        "and fifty-six character limit.");

                markTextValue(textValueEntity, "Small string size");

                utils.testValid("NIST.valid (text value): Each entity text value string is limited to 256 UTF-8 characters");
            }

            @Disabled("LDCOntology does not have any Entities with a numeric value")
            @Test
            void validNumericValueAsString() {
                final Resource numericValueEntity = utils.makeValidNistEntity(LDCOntology.VAL).getKey();
                markNumericValueAsString(numericValueEntity, "3.86625731902841915195680787010233894463265303426313166672488267287479234726514668992349881281812180714649956996640145121168672721962796993536118386314399414688021796939707600043334974000629910273156596523705699783801470012761467698045163303252652655773434");

                markNumericValueAsString(numericValueEntity, "1");
                utils.testValid("NIST.valid (numeric string value): Each entity numeric value string is limited to 256 UTF-8 characters");
            }
        }

        // Justifications require a source document and a source
        @Nested
        class JustificationSourceAndSourceDocument {
            Resource newJustification;

            @BeforeEach
            void setup() {
                // create justification from scratch
                newJustification = model.createResource();
                newJustification.addProperty(RDF.type, InterchangeOntology.TextJustification);
                if (system != null) {
                    markSystem(newJustification, system);
                }

                markConfidence(model, newJustification, 0.973, system);
                newJustification.addProperty(InterchangeOntology.startOffset,
                        model.createTypedLiteral(41));
                newJustification.addProperty(InterchangeOntology.endOffsetInclusive,
                        model.createTypedLiteral(143));

                final Resource newEvent = makeEvent(model, utils.getEventUri(), system);
                markJustification(utils.addType(newEvent,
                        LDCOntology.Conflict_Attack),
                        newJustification);
                makeClusterWithPrototype(model, utils.getClusterUri(), newEvent, system);
            }

            @Test
            void invalidNoSource() {
                // include the source document but not the source
                addSourceDocumentToJustification(newJustification, "HC00002ZO");
                utils.expect(null, SH.MinCountConstraintComponent, null);
                utils.testInvalid("NIST.invalid (missing justification source): justifications require a source document and source");
            }

            @Test
            void invalidNoSourceDocument() {
                // include the source but not the source document
                newJustification.addProperty(InterchangeOntology.source, model.createTypedLiteral("XP043002ZO"));
                utils.expect(null, SH.MinCountConstraintComponent, null);
                utils.testInvalid("NIST.invalid (missing justification source document): justifications require a source document and source");
            }

            @Test
            void valid() {
                // include the source and source document
                newJustification.addProperty(InterchangeOntology.source, model.createTypedLiteral("XP043002ZO"));
                addSourceDocumentToJustification(newJustification, "HC00002ZO");
                utils.testValid("NIST.valid: justifications require a source document and a source");
            }
        }

        @Nested
        class InformativeJustification {

            @Test
            void invalidInformativeJustificationDuplicateParentDoc() {
                final String sourceDocument = "20181231";
                markInformativeJustification(entity, utils.makeValidJustification(sourceDocument));
                markInformativeJustification(entity, utils.makeValidJustification(sourceDocument));

                utils.expect(ShaclShapes.InformativeJustificationMembersShape, SH.SPARQLConstraintComponent,
                        ShaclShapes.InformativeJustificationMembersUniqueParentDoc);
                utils.testInvalid("NIST.invalid: (informative justifications have same parent document) Each Cluster, " +
                        "Entity, Event, or Relation can specify up to one informative mention per document as long " +
                        "as each informative mention points to a different sourceDocument");
            }

            @Test
            void validEntityInformativeJustification() {
                markInformativeJustification(entity, utils.makeValidJustification());
                utils.testValid("NIST.valid: (entity) Each Cluster, Entity, Event, or Relation can specify up to one " +
                        "informative mention per document as each informative mention points to a " +
                        "different sourceDocument");
            }

            @Test
            void validEventInformativeJustification() {
                markInformativeJustification(event, utils.makeValidJustification());
                utils.testValid("NIST.valid: (event) Each Cluster, Entity, Event, or Relation can specify up to one " +
                        "informative mention per document as each informative mention points to a different " +
                        "sourceDocument");

            }

            @Test
            void validRelationInformativeJustification() {
                markInformativeJustification(relation, utils.makeValidJustification());
                utils.testValid("NIST.valid: (relation) Each Cluster, Entity, Event, or Relation can specify up to one " +
                        "informative mention per document as each informative mention points to a different " +
                        "sourceDocument");
            }

            @Test
            @Disabled("Informative mentions are not allowed on clusters for M36")
            void validClusterInformativeJustification() {
                markInformativeJustification(entityCluster, utils.makeValidJustification());
                utils.testValid("NIST.valid: (cluster) Each Cluster, Entity, Event, or Relation can specify up to one " +
                        "informative mention per document as each informative mention points to a different " +
                        "sourceDocument");
            }

            @Test
            void invalidClusterInformativeJustification() {
                markInformativeJustification(entityCluster, utils.makeValidJustification());
                utils.expect(ShaclShapes.PreventInformativeJustificationCluster, SH.NotConstraintComponent, null);
                utils.testInvalid("NIST.invalid: Informative mentions are not allowed on clusters");
            }

            @Test
            void validRelationWithMultipleInformativeJustifications() {
                //add three informative justifications to same relation KE
                markInformativeJustification(relation, utils.makeValidJustification("sourceDocument1"));
                markInformativeJustification(relation, utils.makeValidJustification("sourceDocument2"));
                markInformativeJustification(relation, utils.makeValidJustification("sourceDocument3"));

                utils.testValid("NIST.valid: (multiple informative justifications on relation) Each Cluster," +
                        "Entity, Event, or Relation can specify up to one informative mention per document as long " +
                        "as each informative mention points to a different sourceDocument");
            }

            @Test
            void validEntitySeparateInformativeJustificationsWithSameParentDoc() {
                // Add more than one informative justification to entity KE
                markInformativeJustification(entity, utils.makeValidJustification("20181231"));
                markInformativeJustification(entity, utils.makeValidJustification("3822029"));

                // For M36, informative mentions are no longer allowed on clusters
                // Add more than one informative justification to entity cluster KE.
                // One of the informative justifications contains same parent doc as entity KE
                // markInformativeJustification(entityCluster, utils.makeValidJustification("20181231"));
                // markInformativeJustification(entityCluster, utils.makeValidJustification("3298329"));

                utils.testValid("NIST.valid: (Two KE's with informative justifications with same parent doc) Each " +
                        "Entity, Event, or Relation can specify up to one informative mention per document " +
                        "as long as each informative mention points to a different sourceDocument");
            }
        }

        @Nested
        class LinkAssertion {
            Resource linkAssertion;

            void link(Resource toLink) {
                toLink.addProperty(InterchangeOntology.link, linkAssertion);
            }

            void target(String externalKbId) {
                linkAssertion.addProperty(InterchangeOntology.linkTarget, model.createTypedLiteral(externalKbId));
            }

            @BeforeEach
            void setup() {
                model.removeAll();
                system = makeSystemWithURI(model, utils.getTestSystemUri());

                linkAssertion = model.createResource();
                linkAssertion.addProperty(RDF.type, InterchangeOntology.LinkAssertion);
                markSystem(linkAssertion, system);

                entity = makeEntity(model, utils.getEntityUri(), system);
                markJustification(utils.addType(entity,
                        LDCOntology.PER),
                        utils.makeValidJustification());

                entityCluster = makeClusterWithPrototype(model, utils.getClusterUri(), entity, system);
            }

            @Test
            void invalidLinkToNonAssertion() {
                linkAssertion.listProperties().toList().forEach(model::remove);
                entity.addProperty(InterchangeOntology.link, utils.makeValidJustification());
                utils.expect(ShaclShapes.LinkPropertyShape, SH.ClassConstraintComponent, null);
                utils.testInvalid("LinkAssertion.invalid: Link to non-LinkAssertion");
            }

            @Test
            void invalidNoTarget() {
                link(entity);
                markConfidence(model, linkAssertion, 1.0, system);
                utils.expect(null, SH.MinCountConstraintComponent, null);
                utils.testInvalid("LinkAssertion.invalid: No link target");
            }

            @Test
            void invalidTooManyTargets() {
                link(entity);
                markConfidence(model, linkAssertion, 1.0, system);
                target("SomeExternalKBId-1");
                target("SomeExternalKBId-2");
                utils.expect(null, SH.MaxCountConstraintComponent, null);
                utils.testInvalid("LinkAssertion.invalid: Too many link targets");
            }

            @Test
            void invalidNoConfidence() {
                link(entity);
                target("SomeExternalKBId-1");
                utils.expect(null, SH.MinCountConstraintComponent, null);
                utils.testInvalid("LinkAssertion.invalid: No confidence");
            }

            @Test
            void invalidTooManyConfidences() {
                link(entity);
                markConfidence(model, linkAssertion, 1.0, system);
                markConfidence(model, linkAssertion, .5, system);
                target("SomeExternalKBId-1");
                utils.expect(null, SH.MaxCountConstraintComponent, null);
                utils.testInvalid("LinkAssertion.invalid: Too many confidences");
            }

            @Test
            void valid() {
                link(entity);
                markConfidence(model, linkAssertion, 1.0, system);
                target("SomeExternalKBId-1");
                utils.testValid("LinkAssertion.valid");
            }
        }
<<<<<<< HEAD
         
=======

>>>>>>> 05f08f11
        @Nested
        class Prototype {
            @Test
            void invalidPrototypeOfMultipleClusters() {
                // create second cluster with same prototype
                Resource entity1 = makeEntity(model, utils.getEntityUri(), system);
                markJustification(utils.addType(entity1, LDCOntology.PER), utils.makeValidJustification());
                makeClusterWithPrototype(model, utils.getClusterUri(), entity1, false, system);
                makeClusterWithPrototype(model, utils.getClusterUri(), entity1, false, system);
<<<<<<< HEAD
    
                utils.expect(ShaclShapes.PreventMultiClusterPrototypeShape, SH.MaxCountConstraintComponent, null);
                utils.testInvalid("Prototype.invalid: prototype of multiple clusters");
            }
            
            @Test
            @Disabled("NIST has stated that this is not a requirement")
=======

                utils.expect(ShaclShapes.PreventMultiClusterPrototypeShape, SH.MaxCountConstraintComponent, null);
                utils.testInvalid("Prototype.invalid: prototype of multiple clusters");
            }

            @Test
>>>>>>> 05f08f11
            void invalidPrototypeMemberOfOther() {
                // create sample entities
                ImmutablePair<Resource, Resource> aPair = utils.makeValidNistEntity(
                    LDCOntology.PER);
                final Resource entity2 = aPair.getKey();
<<<<<<< HEAD
                
                // create two clusters with different prototypes
                markAsPossibleClusterMember(model, entity2, entityCluster, 1d, system);
                
=======

                // create two clusters with different prototypes
                markAsPossibleClusterMember(model, entity2, entityCluster, 1d, system);

>>>>>>> 05f08f11
                utils.expect(ShaclShapes.PrototypeShape, SH.SPARQLConstraintComponent, ShaclShapes.PreventNonClusterPrototypeMemberShape);
                utils.testInvalid("Prototype.invalid: prototype member of other cluster");
            }
        }

        @Nested
        class Handle {
            @Test
            void invalidHandle() {
                markHandle(entityCluster, "handle");
                utils.expect(ShaclShapes.PreventHandleOnCluster, SH.NotConstraintComponent, null);
                utils.testInvalid("Handle.invalid: handle not allowed on cluster");
            }
<<<<<<< HEAD
            
=======

>>>>>>> 05f08f11
            @Test
            void valid() {
                markHandle(entity, "handle");
                utils.testValid("Handle.valid");
            }
        }

        @Nested
        class Time {
            @Test
            void invalidTimeExtraneous() {
                Resource time = addCorrectTime();
                Resource unknown = LDCTimeComponent.createTime("unknown", null).makeAIFTimeComponent(model);
                Resource extra = LDCTimeComponent.createTime("after", "1900-xx-xx").makeAIFTimeComponent(model);
                time.addProperty(InterchangeOntology.start, unknown);
                time.addProperty(InterchangeOntology.end, extra);
                utils.expect(null, SH.MaxCountConstraintComponent, null);
                utils.testInvalid("Time.invalid: extraneous time types");
            }

            @Test
            void invalidTimeInsufficient() {
<<<<<<< HEAD
                markLDCTime(model, event, 
=======
                markLDCTime(model, event,
>>>>>>> 05f08f11
                    LDCTimeComponent.createTime("AFTER", "1901-01-01"),
                    LDCTimeComponent.createTime("BEFORE", "1901-02-xx"), system);
                utils.expect(null, SH.MinCountConstraintComponent, null, 2);
                utils.expect(null, SH.HasValueConstraintComponent, null, 2);
                utils.testInvalid("Time.invalid: not enough time types");
            }

            @Test
            void validTime() {
                addCorrectTime();
                utils.testValid("Time.valid");
            }
<<<<<<< HEAD
            
=======

>>>>>>> 05f08f11
            private Resource addCorrectTime() {
                return markLDCTimeRange(model, event, "1901-01-01", "1901-02-xx", "1902-01-01", "1902-xx-xx", system);
            }
        }

        // Clusters must be homogeneous by base class (Entity, Event, or Relation)
        @Nested
        class ClustersMustBeHomogeneous {
            Resource relation;
            Resource relationEdge;
            Resource relationCluster;

            @BeforeEach
            void setup() {
                ImmutablePair<Resource, Resource> relationPair = utils.makeValidNistRelation(
                        LDCOntology.GeneralAffiliation_ArtifactPoliticalOrganizationReligiousAffiliation);
                relation = relationPair.getKey();
                relationCluster = relationPair.getValue();
                relationEdge = utils.makeValidAIFEdge(relation,
                        LDCOntology.GeneralAffiliation_ArtifactPoliticalOrganizationReligiousAffiliation_EntityOrFiller,
                        entity);
            }

            @Test
            void invalid() {
                // create event cluster member to add to relation cluster
                final Resource newEvent = makeEvent(model, utils.getEventUri(), system);
                markJustification(utils.addType(newEvent,
                        LDCOntology.Conflict_Attack),
                        utils.makeValidJustification());

                //add invalid event cluster member to relation cluster
                markAsPossibleClusterMember(model, newEvent, relationCluster, 1.0, system);

                utils.expect(ShaclShapes.ClusterMembersShape,
                        SH.SPARQLConstraintComponent,
                        ShaclShapes.ClusterMembersSameAsBaseClass);
                utils.testInvalid("HomogeneousClusters.invalid (event exists in relation cluster): Clusters must be " +
                        "homogeneous by base class (Entity, Event, or Relation).");
            }

            @Test
            void valid() {
                // create relation cluster member to add to relation cluster
                final Resource relationMember = makeRelation(model, utils.getRelationUri(), system);
                markJustification(utils.addType(relationMember,
                        LDCOntology.GeneralAffiliation_ArtifactPoliticalOrganizationReligiousAffiliation),
                        utils.makeValidJustification());

                //add valid relation cluster member to relation cluster
                markAsPossibleClusterMember(model, relationMember, relationCluster, 1.0, system);

                utils.testValid("HomogeneousClusters.valid: Clusters must be homogeneous by base class " +
                        "(Entity, Event, or Relation)");
            }
        }
    }

    private void addNamespacesToModel(Model model) {
        // adding namespace prefixes makes the Turtle output more readable
        model.setNsPrefix("ldcOnt", ONTOLOGY_NS);
        model.setNsPrefix("ldc", LDC_NS);
    }
}<|MERGE_RESOLUTION|>--- conflicted
+++ resolved
@@ -1,15 +1,5 @@
 package com.ncc.aif;
 
-<<<<<<< HEAD
-import static com.ncc.aif.AIFUtils.*;
-
-import java.nio.charset.StandardCharsets;
-
-import com.google.common.collect.ImmutableSet;
-import com.google.common.io.CharSource;
-import com.google.common.io.Resources;
-import com.ncc.aif.AIFUtils.BoundingBox;
-=======
 import static com.ncc.aif.AIFUtils.addSourceDocumentToJustification;
 import static com.ncc.aif.AIFUtils.makeClusterWithPrototype;
 import static com.ncc.aif.AIFUtils.makeEntity;
@@ -39,7 +29,6 @@
 import com.google.common.collect.ImmutableSet;
 import com.ncc.aif.AIFUtils.BoundingBox;
 import com.ncc.aif.AIFUtils.LDCTimeComponent;
->>>>>>> 05f08f11
 import com.ncc.aif.AIFUtils.Point;
 
 import org.apache.commons.lang3.tuple.ImmutablePair;
@@ -77,12 +66,7 @@
     static void initTest() {
         // prevent too much logging from obscuring the Turtle examples which will be printed
         ((Logger) org.slf4j.LoggerFactory.getLogger(Logger.ROOT_LOGGER_NAME)).setLevel(Level.INFO);
-<<<<<<< HEAD
-        ImmutableSet<CharSource> ont = ImmutableSet.of(Resources.asCharSource(
-                Resources.getResource("com/ncc/aif/ontologies/LDCOntology"),StandardCharsets.UTF_8));
-=======
         Set<String> ont = Set.of("com/ncc/aif/ontologies/LDCOntology");
->>>>>>> 05f08f11
         utils = new NistTestUtils(LDC_NS, ValidateAIF.create(ont, ValidateAIF.Restriction.NIST), DUMP_ALWAYS, DUMP_TO_FILE);
     }
 
@@ -469,11 +453,7 @@
                 Resource entity1 = makeEntity(model, utils.getEntityUri(), system);
                 markJustification(utils.addType(entity1, LDCOntology.PER), utils.makeValidJustification());
                 makeClusterWithPrototype(model, null, entity1, false, system);
-<<<<<<< HEAD
-                
-=======
-
->>>>>>> 05f08f11
+
                 utils.expect(ShaclShapes.ClusterShape, SH.NodeKindConstraintComponent, null);
                 utils.testInvalid("NIST.invalid: Cluster has IRI");
             }
@@ -816,11 +796,7 @@
                 utils.testValid("LinkAssertion.valid");
             }
         }
-<<<<<<< HEAD
-         
-=======
-
->>>>>>> 05f08f11
+
         @Nested
         class Prototype {
             @Test
@@ -830,38 +806,21 @@
                 markJustification(utils.addType(entity1, LDCOntology.PER), utils.makeValidJustification());
                 makeClusterWithPrototype(model, utils.getClusterUri(), entity1, false, system);
                 makeClusterWithPrototype(model, utils.getClusterUri(), entity1, false, system);
-<<<<<<< HEAD
-    
+
                 utils.expect(ShaclShapes.PreventMultiClusterPrototypeShape, SH.MaxCountConstraintComponent, null);
                 utils.testInvalid("Prototype.invalid: prototype of multiple clusters");
             }
-            
-            @Test
-            @Disabled("NIST has stated that this is not a requirement")
-=======
-
-                utils.expect(ShaclShapes.PreventMultiClusterPrototypeShape, SH.MaxCountConstraintComponent, null);
-                utils.testInvalid("Prototype.invalid: prototype of multiple clusters");
-            }
-
-            @Test
->>>>>>> 05f08f11
+
+            @Test
             void invalidPrototypeMemberOfOther() {
                 // create sample entities
                 ImmutablePair<Resource, Resource> aPair = utils.makeValidNistEntity(
                     LDCOntology.PER);
                 final Resource entity2 = aPair.getKey();
-<<<<<<< HEAD
-                
+
                 // create two clusters with different prototypes
                 markAsPossibleClusterMember(model, entity2, entityCluster, 1d, system);
-                
-=======
-
-                // create two clusters with different prototypes
-                markAsPossibleClusterMember(model, entity2, entityCluster, 1d, system);
-
->>>>>>> 05f08f11
+
                 utils.expect(ShaclShapes.PrototypeShape, SH.SPARQLConstraintComponent, ShaclShapes.PreventNonClusterPrototypeMemberShape);
                 utils.testInvalid("Prototype.invalid: prototype member of other cluster");
             }
@@ -875,11 +834,7 @@
                 utils.expect(ShaclShapes.PreventHandleOnCluster, SH.NotConstraintComponent, null);
                 utils.testInvalid("Handle.invalid: handle not allowed on cluster");
             }
-<<<<<<< HEAD
-            
-=======
-
->>>>>>> 05f08f11
+
             @Test
             void valid() {
                 markHandle(entity, "handle");
@@ -902,11 +857,7 @@
 
             @Test
             void invalidTimeInsufficient() {
-<<<<<<< HEAD
-                markLDCTime(model, event, 
-=======
                 markLDCTime(model, event,
->>>>>>> 05f08f11
                     LDCTimeComponent.createTime("AFTER", "1901-01-01"),
                     LDCTimeComponent.createTime("BEFORE", "1901-02-xx"), system);
                 utils.expect(null, SH.MinCountConstraintComponent, null, 2);
@@ -919,11 +870,7 @@
                 addCorrectTime();
                 utils.testValid("Time.valid");
             }
-<<<<<<< HEAD
-            
-=======
-
->>>>>>> 05f08f11
+
             private Resource addCorrectTime() {
                 return markLDCTimeRange(model, event, "1901-01-01", "1901-02-xx", "1902-01-01", "1902-xx-xx", system);
             }
