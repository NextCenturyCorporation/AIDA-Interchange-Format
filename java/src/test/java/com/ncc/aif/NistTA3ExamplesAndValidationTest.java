--- conflicted
+++ resolved
@@ -7,11 +7,6 @@
 import java.util.Set;
 
 import com.google.common.collect.ImmutableSet;
-<<<<<<< HEAD
-import com.google.common.io.CharSource;
-import com.google.common.io.Resources;
-=======
->>>>>>> 05f08f11
 
 import org.apache.commons.lang3.tuple.ImmutablePair;
 import org.apache.jena.rdf.model.Model;
@@ -30,8 +25,6 @@
 import ch.qos.logback.classic.Level;
 import ch.qos.logback.classic.Logger;
 
-import java.nio.charset.StandardCharsets;
-
 @TestInstance(Lifecycle.PER_CLASS)
 public class NistTA3ExamplesAndValidationTest {
     // Modify these flags to control how tests output their models/reports and if so, how they output them
@@ -51,12 +44,7 @@
     static void initTest() {
         // prevent too much logging from obscuring the Turtle examples which will be printed
         ((Logger) org.slf4j.LoggerFactory.getLogger(Logger.ROOT_LOGGER_NAME)).setLevel(Level.INFO);
-<<<<<<< HEAD
-        ImmutableSet<CharSource> ont = ImmutableSet.of(Resources.asCharSource(
-                Resources.getResource("com/ncc/aif/ontologies/LDCOntology"), StandardCharsets.UTF_8));
-=======
         Set<String> ont = Set.of("com/ncc/aif/ontologies/LDCOntology");
->>>>>>> 05f08f11
         utils = new NistTA3TestUtils(LDC_NS, ValidateAIF.create(ont, ValidateAIF.Restriction.NIST_TA3), DUMP_ALWAYS, DUMP_TO_FILE);
     }
 
