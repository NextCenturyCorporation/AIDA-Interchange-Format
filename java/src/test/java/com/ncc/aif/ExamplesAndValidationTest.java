--- conflicted
+++ resolved
@@ -84,775 +84,6 @@
 
 @TestInstance(Lifecycle.PER_CLASS)
 public class ExamplesAndValidationTest {
-<<<<<<< HEAD
-    // Modify these flags to control how tests output their models/reports and if so, how they output them
-    // When DUMP_ALWAYS is false, the model is only dumped when the result is unexpected (and if invalid, the report is also dumped)
-    // When DUMP_ALWAYS is true, the model is always dumped, and the report is always dumped if invalid
-    private static final boolean DUMP_ALWAYS = false;
-    // When DUMP_TO_FILE is false, if a model or report is dumped, it goes to stdout
-    // WHen DUMP_TO_FILE is true, if a model or report is dumped, it goes to a file in target/test-dump-output
-    private static final boolean DUMP_TO_FILE = false;
-
-    private static final String LDC_NS = "https://github.com/NextCenturyCorporation/AIDA-Interchange-Format/LdcAnnotations#";
-    private static final String ONTOLOGY_NS = "https://raw.githubusercontent.com/NextCenturyCorporation/AIDA-Interchange-Format/master/java/src/main/resources/com/ncc/aif/ontologies/SeedlingOntology#";
-    private static final String DISKBASED_MODEL_PATH = System.getProperty("java.io.tmpdir") + "/diskbased-models/tests";
-    private static final CharSource SEEDLING_ONTOLOGY = Resources.asCharSource(
-            Resources.getResource("com/ncc/aif/ontologies/SeedlingOntology"),
-            StandardCharsets.UTF_8);
-    private static TestUtils utils;
-
-    @BeforeAll
-    static void initTest() {
-        // prevent too much logging from obscuring the Turtle examples which will be printed
-        ((Logger) org.slf4j.LoggerFactory.getLogger(Logger.ROOT_LOGGER_NAME)).setLevel(Level.INFO);
-        try {
-            if (Files.exists(Paths.get(DISKBASED_MODEL_PATH))) { // Delete the directory if it exists
-                Files.walk(Paths.get(DISKBASED_MODEL_PATH)).sorted(Comparator.reverseOrder()).map(Path::toFile).forEach(File::delete);
-            }
-        } catch (IOException ioe) {
-            System.err.println("Unable to delete disk-based model directory: " + ioe.getMessage());
-        }
-        utils = new TestUtils(LDC_NS, ValidateAIF.createForDomainOntologySource(SEEDLING_ONTOLOGY), DUMP_ALWAYS, DUMP_TO_FILE);
-    }
-
-    private Model model;
-    private Resource system;
-    private int diskModelCount = 0;
-
-    @BeforeEach
-    void setup() {
-        model = utils.startNewTest();
-        addNamespacesToModel(model);
-        system = utils.getSystem();
-    }
-
-    @Nested
-    class ValidExamples {
-        private final String putinDocumentEntityUri = utils.getUri("E781167.00398");
-        private final String putinResidesDocumentRelationUri = utils.getUri("R779959.00000");
-        private final String putinElectedDocumentEventUri = utils.getUri("V779961.00010");
-        private final String russiaDocumentEntityUri = utils.getUri("E779954.00004");
-        private final String russiaOwnsBukDocumentRelationUri = utils.getUri("R779959.00004");
-        private final String ukraineDocumentEntityUri = utils.getUri("E779959.00021");
-        private final String ukraineOwnsBukDocumentRelationUri = utils.getUri("R779959.00002");
-        private final String bukDocumentEntityUri = utils.getUri("E779954.00005");
-        private final String bukKBEntityUri = utils.getUri("E0084");
-        private final String mh17AttackDocumentEventUri = utils.getUri("V779961.00012");
-        private final String mh17DocumentEntityUri = utils.getUri("E779961.00032");
-
-        @Test
-        void createSeedlingEntityOfTypePersonWithAllJustificationTypesAndConfidence() {
-            // it doesn't matter what URI we give entities, events, etc. so long as they are
-            // unique
-            final Resource putinMentionResource = makeEntity(model, putinDocumentEntityUri, system);
-
-            // in order to allow uncertainty about the type of an entity, we don't mark an
-            // entity's type directly on the entity, but rather make a separate assertion for it
-            // its URI doesn't matter either
-            final Resource typeAssertion = markType(model, utils.getAssertionUri(), putinMentionResource,
-                    SeedlingOntology.Person, system, 1.0);
-
-            final ImmutableSet<Resource> toMark = ImmutableSet.of(putinMentionResource, typeAssertion);
-
-            // the justification provides the evidence for our claim about the entity's type
-            // we attach this justification to both the type assertion and the entity object
-            // itself, since it provides evidence both for the entity's existence and its type.
-            // in TA1 -> TA2 communications, we attach confidences at the level of justifications
-            markTextJustification(model, toMark, "HC000T6IV", 1029, 1033, system, 0.973);
-
-            // let's suppose we also have evidence from an image
-            markImageJustification(model, toMark, "NYT_ENG_20181231_03",
-                    new BoundingBox(new Point(123, 45), new Point(167, 98)),
-                    system, 0.123);
-
-            // and also a video where the entity appears in a keyframe
-            markKeyFrameVideoJustification(model, toMark, "NYT_ENG_20181231_03", "keyframe ID",
-                    new BoundingBox(new Point(234, 56), new Point(345, 101)),
-                    system, 0.234);
-
-            // and also a video where the entity does not appear in a keyframe
-            markShotVideoJustification(model, toMark, "SOME_VIDEO", "some shot ID", system, 0.487);
-
-            // and even audio!
-            markAudioJustification(model, toMark, "NYT_ENG_201181231", 4.566, 9.876, system, 0.789);
-            
-            // time-bounded video
-            markJustification(toMark, makeVideoJustification(model, "OTHER_VIDEO", 1.1, 1.5, 
-                InterchangeOntology.VideoJustificationChannelBoth, system, .93));
-
-            // also we can link this entity to something in an external KB
-            linkToExternalKB(model, putinMentionResource, "freebase:FOO", system, .398);
-
-            // let's mark our entity with some arbitrary system-private data. You can attach such data
-            // to nearly anything
-            markPrivateData(model, putinMentionResource, "{ 'privateKey' : 'privateValue' }", system);
-
-            utils.testValid("create a seedling entity of type person with textual justification and confidence");
-        }
-
-        @Test
-        void createSeedlingEntityWithUncertaintyAboutItsType() {
-            final Resource entity = makeEntity(model, putinDocumentEntityUri, system);
-            final Resource entityIsAPerson = markType(model, utils.getAssertionUri(), entity, SeedlingOntology.Person,
-                    system, 0.5);
-            final Resource entityIsAPoliticalEntity = markType(model, utils.getAssertionUri(), entity,
-                    SeedlingOntology.GeopoliticalEntity, system, 0.2);
-
-            markTextJustification(model, ImmutableSet.of(entity, entityIsAPerson),
-                    "HC000T6IV", 1029, 1033, system, 0.973);
-
-            markTextJustification(model, ImmutableSet.of(entity, entityIsAPoliticalEntity),
-                    "NYT_ENG_201181231", 343, 367, system, 0.3);
-
-            markAsMutuallyExclusive(model, ImmutableMap.of(ImmutableSet.of(entityIsAPerson), 0.5,
-                    ImmutableSet.of(entityIsAPoliticalEntity), 0.2), system, null);
-
-            utils.testValid("create a seedling entity with uncertainty about its type");
-        }
-
-        @Test
-        void createARelationBetweenTwoSeedlingEntitiesWhereThereIsUncertaintyAboutIdentityOfOneArgument() {
-            // we want to represent a "physical_resident" relation for a person, but we aren't sure whether
-            // they reside in Russia or Ukraine
-            final Resource personEntity = makeEntity(model, putinDocumentEntityUri, system);
-            markType(model, utils.getAssertionUri(), personEntity, SeedlingOntology.Person, system, 1.0);
-
-            // create entities for the two locations
-            final Resource russiaDocumentEntity = makeEntity(model, russiaDocumentEntityUri, system);
-            markType(model, utils.getAssertionUri(), russiaDocumentEntity, SeedlingOntology.GeopoliticalEntity, system, 1.0);
-
-            final Resource ukraineDocumentEntity = makeEntity(model, russiaDocumentEntityUri, system);
-            markType(model, utils.getAssertionUri(), ukraineDocumentEntity, SeedlingOntology.GeopoliticalEntity, system, 1.0);
-
-            // create an entity for the uncertain place of residence
-            final Resource uncertainPlaceOfResidenceEntity = makeEntity(model, utils.getEntityUri(), system);
-            markType(model, utils.getAssertionUri(), uncertainPlaceOfResidenceEntity, SeedlingOntology.GeopoliticalEntity, system, 1d);
-
-            // whatever this place turns out to refer to, we're sure it's where they live
-            final Resource relation = makeRelation(model, putinResidesDocumentRelationUri, system);
-            markType(model, utils.getAssertionUri(), relation, SeedlingOntology.Physical_Resident, system, 1.0);
-            markAsArgument(model, relation, SeedlingOntology.Physical_Resident_Resident, personEntity, system, 1.0);
-            markAsArgument(model, relation, SeedlingOntology.Physical_Resident_Place, uncertainPlaceOfResidenceEntity, system, 1.0);
-
-            // we use clusters to represent uncertainty about identity
-            // we make two clusters, one for Russia and one for Ukraine
-            final Resource russiaCluster = makeClusterWithPrototype(model, utils.getClusterUri(), russiaDocumentEntity, system);
-            final Resource ukraineCluster = makeClusterWithPrototype(model, utils.getClusterUri(), ukraineDocumentEntity, system);
-
-            // the uncertain place of residence is either Russia or Ukraine
-            final Resource placeOfResidenceInRussiaCluster = markAsPossibleClusterMember(model,
-                    uncertainPlaceOfResidenceEntity, russiaCluster, 0.4, system);
-            final Resource placeOfResidenceInUkraineCluster = markAsPossibleClusterMember(model,
-                    uncertainPlaceOfResidenceEntity, ukraineCluster, 0.6, system);
-
-            // but not both
-            markAsMutuallyExclusive(model, ImmutableMap.of(
-                    ImmutableSet.of(placeOfResidenceInUkraineCluster), 0.4,
-                    ImmutableSet.of(placeOfResidenceInRussiaCluster), 0.6),
-                    system, null);
-
-            utils.testValid("create a relation between two seedling entities where there "
-                    + "is uncertainty about identity of one argument");
-        }
-
-        @Test
-        void createSeedlingEvent() {
-            // we make a resource for the event itself
-            // mark the event as a Personnel.Elect event; type is encoded separately so we can express
-            // uncertainty about type
-            final Resource event = makeEvent(model, putinElectedDocumentEventUri, system);
-            markType(model, utils.getAssertionUri(), event, SeedlingOntology.Personnel_Elect, system, 1.0);
-
-            // create the two entities involved in the event
-            final Resource putin = makeEntity(model, putinDocumentEntityUri, system);
-            markType(model, utils.getAssertionUri(), putin, SeedlingOntology.Person, system, 1.0);
-
-            final Resource russia = makeEntity(model, russiaDocumentEntityUri, system);
-            markType(model, utils.getAssertionUri(), russia, SeedlingOntology.GeopoliticalEntity, system, 1.0);
-
-            // link those entities to the event
-            markAsArgument(model, event,
-                    SeedlingOntology.Personnel_Elect_Elect,
-                    putin, system, 0.785);
-            markAsArgument(model, event,
-                    SeedlingOntology.Personnel_Elect_Place,
-                    russia, system, 0.589);
-
-            utils.testValid("create a seedling event");
-        }
-
-        /**
-         * Same as createSeedlingEvent above, except with event argument URI's
-         */
-        @Test
-        void createSeedlingEventWithEventArgumentURI() {
-            // we make a resource for the event itself
-            // mark the event as a Personnel.Elect event; type is encoded separately so we can express
-            // uncertainty about type
-            final Resource event = makeEvent(model, putinElectedDocumentEventUri, system);
-            markType(model, utils.getAssertionUri(), event, SeedlingOntology.Personnel_Elect, system, 1.0);
-
-            // create the two entities involved in the event
-            final Resource putin = makeEntity(model, putinDocumentEntityUri, system);
-            markType(model, utils.getAssertionUri(), putin, SeedlingOntology.Person, system, 1.0);
-
-            final Resource russia = makeEntity(model, russiaDocumentEntityUri, system);
-            markType(model, utils.getAssertionUri(), russia, SeedlingOntology.GeopoliticalEntity, system, 1.0);
-
-            // link those entities to the event
-            markAsArgument(model, event, SeedlingOntology.Personnel_Elect_Elect,
-                    putin, system, 0.785, utils.getUri("eventArgument-1"));
-            markAsArgument(model, event, SeedlingOntology.Personnel_Elect_Place,
-                    russia, system, 0.589, utils.getUri("eventArgument-2"));
-
-            utils.testValid("create a seedling event with event assertion URI");
-        }
-
-        @Test
-        void useSubgraphConfidencesToShowMutuallyExclusiveLinkedSeedlingEventArgumentOptions() {
-            // we want to say that either Ukraine or Russia attacked MH17, but we aren't sure which
-
-            // we make a resource for the event itself
-            final Resource event = makeEvent(model, mh17AttackDocumentEventUri, system);
-
-            // mark the event as a Personnel.Elect event; type is encoded separately so we can express
-            // uncertainty about type
-            // NOTE: mapper keys use '.' separator but produce correct seedling output
-            markType(model, utils.getAssertionUri(), event, SeedlingOntology.Conflict_Attack,
-                    system, 1.0);
-
-            // create the entities involved in the event
-            final Resource ukraine = makeEntity(model, ukraineDocumentEntityUri, system);
-            markType(model, utils.getAssertionUri(), ukraine, SeedlingOntology.GeopoliticalEntity, system, 1.0);
-
-            final Resource russia = makeEntity(model, russiaDocumentEntityUri, system);
-            markType(model, utils.getAssertionUri(), russia, SeedlingOntology.GeopoliticalEntity, system, 1.0);
-
-            final Resource mh17 = makeEntity(model, mh17DocumentEntityUri, system);
-            markType(model, utils.getAssertionUri(), mh17, SeedlingOntology.Vehicle, system, 1.0);
-
-            // we link all possible argument fillers to the event
-            final ImmutableSet<Resource> ukraineAttackedMH17 = ImmutableSet.of(
-                    markAsArgument(model, event,
-                            SeedlingOntology.Conflict_Attack_Attacker, ukraine, system, null),
-                    markAsArgument(model, event,
-                            SeedlingOntology.Conflict_Attack_Target, mh17, system, null));
-
-            final ImmutableSet<Resource> russiaAttackedMH17 = ImmutableSet.of(
-                    markAsArgument(model, event,
-                            SeedlingOntology.Conflict_Attack_Attacker, russia, system, null),
-                    markAsArgument(model, event,
-                            SeedlingOntology.Conflict_Attack_Target, mh17, system, null));
-
-            // then we mark these as mutually exclusive
-            // we also mark confidence 0.2 that neither of these are true
-            markAsMutuallyExclusive(model, ImmutableMap.of(ukraineAttackedMH17, 0.6,
-                    russiaAttackedMH17, 0.2), system, 0.2);
-
-            utils.testValid("seedling sub-graph confidences");
-        }
-
-        private Resource addBobLivesInCaliforniaHypothesisToModel(Model model, String bobUri) {
-            // assume model already has bob
-            final Resource bob = model.createResource(bobUri);
-            final Resource california = makeEntity(model, "http://www.test.edu/entites/California", system);
-            markType(model, "http://www.test.org/assertions/California_type", california, SeedlingOntology.GeopoliticalEntity, system, 1.0);
-            final Resource boblLivesInCalifornia = makeRelation(model, "http://www.test.org/relations/Bob_lives_in_California", system);
-            markType(model, "http://www.test.edu/assertions/bob_california_relation_type", boblLivesInCalifornia, SeedlingOntology.Physical_Resident, system, 1.0);
-            markAsArgument(model, boblLivesInCalifornia, SeedlingOntology.Physical_Resident_Resident, bob, system, 1.0, "http://www.test.org/arguments/resident_Bob");
-            markAsArgument(model, boblLivesInCalifornia, SeedlingOntology.Physical_Resident_Place, california, system, 1.0, "http://www.test.org/arguments/place_California");
-            return makeHypothesis(model, "http://www.test.edu/hypotheses/Bob_lives_in_California", ImmutableSet.of(boblLivesInCalifornia), system);
-        }
-
-        @Test
-        void relationBasedOnPreexistingHypothesis() {
-            // bob is required for the relation model and hypothesis model
-            String bobUri = "http://www.test.edu/entites/Bob";
-            final Resource bob = makeEntity(model, bobUri, system);
-            markType(model, "http://www.test.org/assertions/bob_type", bob, SeedlingOntology.Person, system, 1.0);
-
-            // add hypothesis to another model to simulate pre-existence
-            Model hypoModel = ModelFactory.createDefaultModel().add(model);
-            final Resource bobLivesInCaliforniaHypothesis = addBobLivesInCaliforniaHypothesisToModel(hypoModel, bobUri);
-
-            // create Google resource
-            final Resource google = makeEntity(model, "http://www.test.edu/entites/Google", system);
-            markType(model, "http://www.test.org/assertions/google_type", google, SeedlingOntology.Organization, system, 1.0);
-
-            // create a relation stating tha bob works for google
-            final Resource bobWorksForGoogle = makeRelation(model, "http://www.test.edu/relations/bob_works_for_google", system);
-            markType(model, "http://www.test.edu/assertions/bob_google_relation_type", bobWorksForGoogle, SeedlingOntology.OrganizationAffiliation_EmploymentMembership, system, 1.0);
-
-            // add bob and google as arguments to the relation
-            markAsArgument(model, bobWorksForGoogle, SeedlingOntology.OrganizationAffiliation_EmploymentMembership_Employee, bob, system, 1.0, "http://www.test.org/arguments/employee_Bob");
-            markAsArgument(model, bobWorksForGoogle, SeedlingOntology.OrganizationAffiliation_EmploymentMembership_Organization, google, system, 1.0, "http://www.test.org/arguments/organization_Google");
-
-            // mark the relation as dependent on the hypothesis that bob lives in california
-            markDependsOnHypothesis(bobWorksForGoogle, bobLivesInCaliforniaHypothesis);
-
-            // As model is now not valid AIF, must validate using both model and hypoModel
-            utils.testValidWithHypothesis("relation based on pre-existing hypothesis", hypoModel);
-        }
-
-        private Resource addBukIsRussianHypothesisToModel(Model model, String bukUri, String russiaUri) {
-            // assume model already has buk and russia
-            final Resource buk = model.createResource(bukUri);
-            final Resource russia = model.createResource(russiaUri);
-            final Resource bukIsRussian = makeRelation(model, russiaOwnsBukDocumentRelationUri, system);
-            markType(model, utils.getAssertionUri(), bukIsRussian, SeedlingOntology.GeneralAffiliation_APORA, system, 1.0);
-            markAsArgument(model, bukIsRussian, SeedlingOntology.GeneralAffiliation_APORA_Affiliate, buk, system, 1.0);
-            markAsArgument(model, bukIsRussian, SeedlingOntology.GeneralAffiliation_APORA_Affiliation, russia, system, 1.0);
-            return makeHypothesis(model, utils.getHypothesisUri(), ImmutableSet.of(bukIsRussian), system);
-        }
-
-        @Test
-        void eventArgumentBasedOnPreexistingHypothesis() {
-            // Both the BUK and Russia are required for both hypothesis and event
-            final Resource buk = makeEntity(model, bukDocumentEntityUri, system);
-            markType(model, utils.getAssertionUri(), buk, SeedlingOntology.Weapon, system, 1.0);
-
-            final Resource russia = makeEntity(model, russiaDocumentEntityUri, system);
-            markType(model, utils.getAssertionUri(), russia, SeedlingOntology.GeopoliticalEntity, system, 1.0);
-
-            // Add hypothesis to another model to simulate pre-existence
-            Model hypoModel = ModelFactory.createDefaultModel().add(model);
-            final Resource bukIsRussianHypothesis = addBukIsRussianHypothesisToModel(hypoModel, bukDocumentEntityUri, russiaDocumentEntityUri);
-
-            // Create event and event arguments
-            final Resource mh17 = makeEntity(model, mh17DocumentEntityUri, system);
-            markType(model, utils.getAssertionUri(), mh17, SeedlingOntology.Vehicle, system, 1.0);
-
-            final Resource attackOnMH17 = makeEvent(model, mh17AttackDocumentEventUri, system);
-            markType(model, utils.getAssertionUri(), attackOnMH17, SeedlingOntology.Conflict_Attack,
-                    system, 1.0);
-            markAsArgument(model, attackOnMH17, SeedlingOntology.Conflict_Attack_Target,
-                    mh17, system, null);
-            markAsArgument(model, attackOnMH17, SeedlingOntology.Conflict_Attack_Instrument,
-                    buk, system, null);
-
-            // Mark attacker argument as dependent on hypothesis
-            final Resource russiaShotMH17 = markAsArgument(model, attackOnMH17, SeedlingOntology.Conflict_Attack_Attacker, russia, system, 1.0);
-            markDependsOnHypothesis(russiaShotMH17, bukIsRussianHypothesis);
-            markConfidence(model, bukIsRussianHypothesis, 0.75, system);
-
-            // As model is now not valid AIF, must validate using both model and hypoModel
-            utils.testValidWithHypothesis("event argument based on pre-existing hypothesis", hypoModel);
-        }
-
-        @Test
-        void twoSeedlingHypotheses() {
-            // we want to represent that we know, regardless of hypothesis, that there is a BUK missile launcher,
-            // a plane MH17, two countries (Russia and Ukraine), and the BUK missile launcher was used to attack MH17
-            final Resource buk = makeEntity(model, bukDocumentEntityUri, system);
-            markType(model, utils.getAssertionUri(), buk, SeedlingOntology.Weapon, system, 1.0);
-
-            final Resource mh17 = makeEntity(model, mh17DocumentEntityUri, system);
-            markType(model, utils.getAssertionUri(), mh17, SeedlingOntology.Vehicle, system, 1.0);
-
-            final Resource russia = makeEntity(model, russiaDocumentEntityUri, system);
-            markType(model, utils.getAssertionUri(), russia, SeedlingOntology.GeopoliticalEntity, system, 1.0);
-
-            final Resource ukraine = makeEntity(model, ukraineDocumentEntityUri, system);
-            markType(model, utils.getAssertionUri(), ukraine, SeedlingOntology.GeopoliticalEntity, system, 1.0);
-
-            final Resource attackOnMH17 = makeEvent(model, mh17AttackDocumentEventUri, system);
-            markType(model, utils.getAssertionUri(), attackOnMH17, SeedlingOntology.Conflict_Attack,
-                    system, 1.0);
-            markAsArgument(model, attackOnMH17, SeedlingOntology.Conflict_Attack_Target,
-                    mh17, system, null);
-            markAsArgument(model, attackOnMH17, SeedlingOntology.Conflict_Attack_Instrument,
-                    buk, system, null);
-
-            final Resource isAttacker = SeedlingOntology.Conflict_Attack_Attacker;
-
-            // under the background hypothesis that the BUK is Russian, we believe Russia attacked MH17
-            final Resource bukIsRussianHypothesis = addBukIsRussianHypothesisToModel(model, bukDocumentEntityUri, russiaDocumentEntityUri);
-            final Resource russiaShotMH17 = markAsArgument(model, attackOnMH17, isAttacker, russia, system, 1.0);
-            markDependsOnHypothesis(russiaShotMH17, bukIsRussianHypothesis);
-            markConfidence(model, bukIsRussianHypothesis, 0.75, system);
-
-            // under the background hypothesis that BUK is Ukrainian, we believe Ukraine attacked MH17
-            final Resource bukIsUkrainian = makeRelation(model, ukraineOwnsBukDocumentRelationUri, system);
-            markType(model, utils.getAssertionUri(), bukIsUkrainian, SeedlingOntology.GeneralAffiliation_APORA, system, 1.0);
-            markAsArgument(model, bukIsUkrainian, SeedlingOntology.GeneralAffiliation_APORA_Affiliate, buk, system, 1.0);
-            markAsArgument(model, bukIsUkrainian, SeedlingOntology.GeneralAffiliation_APORA_Affiliation, ukraine, system, 1.0);
-
-            final Resource bukIsUkranianHypothesis = makeHypothesis(model, utils.getHypothesisUri(),
-                    ImmutableSet.of(bukIsUkrainian), 0.25, system);
-            final Resource ukraineShotMH17 = markAsArgument(model, attackOnMH17, isAttacker, russia, system, 1.0);
-            markDependsOnHypothesis(ukraineShotMH17, bukIsUkranianHypothesis);
-
-            utils.testValid("two seedling hypotheses");
-        }
-
-        // Create simple hypothesis that the BUK weapon system was owned by Russia
-        @Test
-        void simpleHypothesisWithCluster() {
-            // buk document entity
-            final Resource buk = makeEntity(model, bukDocumentEntityUri, system);
-            final Resource bukIsWeapon = markType(model, utils.getAssertionUri(), buk, SeedlingOntology.Weapon,
-                    system, 1.0);
-
-            // buk cross-document entity
-            final Resource bukKBEntity = makeEntity(model, bukKBEntityUri, system);
-            final Resource bukKBIsWeapon = markType(model, utils.getAssertionUri(), bukKBEntity, SeedlingOntology.Weapon,
-                    system, 1.0);
-
-            // russia document entity
-            final Resource russia = makeEntity(model, russiaDocumentEntityUri, system);
-            final Resource russiaIsGPE = markType(model, utils.getAssertionUri(), russia, SeedlingOntology.GeopoliticalEntity,
-                    system, 1.0);
-
-            // cluster buk
-            final Resource bukCluster = makeClusterWithPrototype(model, utils.getClusterUri(), bukKBEntity, system);
-            final Resource bukIsClustered = markAsPossibleClusterMember(model, buk, bukCluster, .9, system);
-
-            // Russia owns buk relation
-            final Resource bukIsRussian = makeRelation(model, russiaOwnsBukDocumentRelationUri, system);
-            markType(model, utils.getAssertionUri(), bukIsRussian, SeedlingOntology.GeneralAffiliation_APORA,
-                    system, 1.0);
-            final Resource bukArgument = markAsArgument(model, bukIsRussian,
-                    SeedlingOntology.GeneralAffiliation_APORA_Affiliate, buk, system, 1.0);
-            final Resource russiaArgument = markAsArgument(model, bukIsRussian,
-                    SeedlingOntology.GeneralAffiliation_APORA_Affiliation, russia, system, 1.0);
-
-            // Russia owns buk hypothesis
-            final Resource bukIsRussianHypothesis = makeHypothesis(model, utils.getHypothesisUri(),
-                    ImmutableSet.of(
-                            buk, bukIsWeapon, bukIsClustered,
-                            russia, russiaIsGPE,
-                            bukIsRussian, bukArgument, russiaArgument
-                    ), system);
-
-            utils.testValid("simple hypothesis with cluster");
-        }
-
-        // Create simple hypothesis with an importance value where the BUK weapon system was owned by Russia
-        @Test
-        void simpleHypothesisWithImportanceWithCluster() {
-            // buk document entity
-            final Resource buk = makeEntity(model, bukDocumentEntityUri, system);
-            final Resource bukIsWeapon = markType(model, utils.getAssertionUri(), buk, SeedlingOntology.Weapon,
-                    system, 1.0);
-
-            // buk cross-document entity
-            final Resource bukKBEntity = makeEntity(model, bukKBEntityUri, system);
-            final Resource bukKBIsWeapon = markType(model, utils.getAssertionUri(), bukKBEntity, SeedlingOntology.Weapon,
-                    system, 1.0);
-
-            // russia document entity
-            final Resource russia = makeEntity(model, russiaDocumentEntityUri, system);
-            final Resource russiaIsGPE = markType(model, utils.getAssertionUri(), russia, SeedlingOntology.GeopoliticalEntity,
-                    system, 1.0);
-
-            // cluster buk
-            final Resource bukCluster = makeClusterWithPrototype(model, utils.getClusterUri(), bukKBEntity, system);
-            final Resource bukIsClustered = markAsPossibleClusterMember(model, buk, bukCluster, .9, system);
-
-            // add importance to the cluster - test negative importance
-            markImportance(bukKBEntity, -70.234);
-
-            // Russia owns buk relation
-            final Resource bukIsRussian = makeRelation(model, russiaOwnsBukDocumentRelationUri, system);
-            markType(model, utils.getAssertionUri(), bukIsRussian, SeedlingOntology.GeneralAffiliation_APORA,
-                    system, 1.0);
-            final Resource bukArgument = markAsArgument(model, bukIsRussian,
-                    SeedlingOntology.GeneralAffiliation_APORA_Affiliate, buk, system, 1.0);
-            final Resource russiaArgument = markAsArgument(model, bukIsRussian,
-                    SeedlingOntology.GeneralAffiliation_APORA_Affiliation, russia, system, 1.0);
-
-            // add importance to the statements
-            markImportance(bukArgument, 100.0);
-
-            // add large importance
-            markImportance(russiaArgument, 9.999999e6);
-
-            // Russia owns buk hypothesis
-            final Resource bukIsRussianHypothesis = makeHypothesis(model, utils.getHypothesisUri(),
-                    ImmutableSet.of(
-                            buk, bukIsWeapon, bukIsClustered,
-                            russia, russiaIsGPE,
-                            bukIsRussian, bukArgument, russiaArgument
-                    ), system);
-
-            // test highest possible importance value
-            markImportance(bukIsRussianHypothesis, Double.MAX_VALUE);
-
-            utils.testValid("simple hypothesis with importance with cluster");
-        }
-
-        @Test
-        void createSeedlingEntityOfTypePersonWithImageJustificationAndVector() {
-            // it doesn't matter what URI we give entities, events, etc. so long as they are unique
-            final Resource putin = makeEntity(model, putinDocumentEntityUri, system);
-
-            // in order to allow uncertainty about the type of an entity, we don't mark an
-            // entity's type directly on the entity, but rather make a separate assertion for it
-            // its URI doesn't matter either
-            final Resource typeAssertion = markType(model, utils.getAssertionUri(), putin, SeedlingOntology.Person,
-                    system, 1.0);
-
-            // the justification provides the evidence for our claim about the entity's type
-            // we attach this justification to both the type assertion and the entity object
-            // itself, since it provides evidence both for the entity's existence and its type.
-            // in TA1 -> TA2 communications, we attach confidences at the level of justifications
-
-            // let's suppose we have evidence from an image
-            markImageJustification(model, ImmutableSet.of(putin, typeAssertion),
-                    "NYT_ENG_20181231_03",
-                    new BoundingBox(new Point(123, 45), new Point(167, 98)),
-                    system, 0.123);
-
-            // let's mark our entity with some arbitrary system-private data. You can attach such data
-            // to nearly anything
-            try {
-                markPrivateData(model, putin, utils.getUri("testSystem-personVector"),
-                        Arrays.asList(2.0, 7.5, 0.2, 8.1), system);
-            } catch (JsonProcessingException jpe) {
-                System.err.println("Unable to convert vector data to String " + jpe.getMessage());
-                jpe.printStackTrace();
-            }
-
-            utils.testValid("create a seedling entity of type person with image " +
-                    "justification and vector");
-        }
-
-        @Test
-        void createSeedlingEntityWithAlternateNames() {
-            // assign alternate names to the putin entity
-            final Resource putin = makeEntity(model, putinDocumentEntityUri, system);
-            markType(model, utils.getAssertionUri(), putin, SeedlingOntology.Person, system, 1.0);
-            markName(putin, "Путина");
-            markName(putin, "Владимира Путина");
-
-
-            final Resource results = makeEntity(model, utils.getUri("E966733.00068"), system);
-            markType(model, utils.getAssertionUri(), results, SeedlingOntology.Results, system, 1.0);
-            markTextValue(results, "проти 10,19%");
-
-            final Resource value = makeEntity(model, utils.getUri("E831667.00871"), system);
-            markType(model, utils.getAssertionUri(), value, SeedlingOntology.NumericalValue, system, 1.0);
-            markNumericValueAsDouble(value, 16.0);
-            markNumericValueAsLong(value, (long) 16);
-            markNumericValueAsString(value, "на висоті менше 16 кілометрів");
-            markNumericValueAsString(value, "at a height less than 16 kilometers");
-
-            utils.testValid("create a seedling entity of type person with names");
-        }
-
-        @Test
-        void createCompoundJustification() {
-            // we make a resource for the event itself
-            // mark the event as a Personnel.Elect event; type is encoded separately so we can express
-            // uncertainty about type
-            final Resource event = makeEvent(model, putinElectedDocumentEventUri, system);
-            final Resource eventTypeAssertion = markType(model, utils.getAssertionUri(), event,
-                    SeedlingOntology.Personnel_Elect, system, 1.0);
-
-            // create the two entities involved in the event
-            final Resource putin = makeEntity(model, putinDocumentEntityUri, system);
-            final Resource personTypeAssertion = markType(model, utils.getAssertionUri(), putin,
-                    SeedlingOntology.Person, system, 1.0);
-
-            final Resource russia = makeEntity(model, russiaDocumentEntityUri, system);
-            final Resource gpeTypeAssertion = markType(model, utils.getAssertionUri(), russia,
-                    SeedlingOntology.GeopoliticalEntity, system, 1.0);
-
-            // link those entities to the event
-            final Resource electeeArgument = markAsArgument(model, event,
-                    SeedlingOntology.Personnel_Elect_Elect,
-                    putin, system, 0.785, utils.getAssertionUri());
-            final Resource placeArgument = markAsArgument(model, event,
-                    SeedlingOntology.Personnel_Elect_Place,
-                    russia, system, 0.589, utils.getAssertionUri());
-
-
-            // the justification provides the evidence for our claim about the entity's type
-            // we attach this justification to both the type assertion and the entity object
-            // itself, since it provides evidence both for the entity's existence and its type.
-            // in TA1 -> TA2 communications, we attach confidences at the level of justifications
-            final Resource textJustification = makeTextJustification(model, "NYT_ENG_20181231",
-                    42, 143, system, 0.973);
-
-            markJustification(personTypeAssertion, textJustification);
-            markJustification(putin, textJustification);
-            addSourceDocumentToJustification(textJustification, "NYT_PARENT_ENG_20181231_03");
-
-            // let's suppose we also have evidence from an image
-            final Resource imageJustification = makeImageJustification(model, "NYT_ENG_20181231_03",
-                    new BoundingBox(new Point(123, 45), new Point(167, 98)), system, 0.123);
-
-            // and also a video where the entity appears in a keyframe
-            final Resource keyFrameVideoJustification = makeKeyFrameVideoJustification(model,
-                    "NYT_ENG_20181231_03", "keyframe ID",
-                    new BoundingBox(new Point(234, 56), new Point(345, 101)), system, 0.234);
-
-            // and also a video where the entity does not appear in a keyframe
-            final Resource shotVideoJustification = makeShotVideoJustification(model, "SOME_VIDEO",
-                    "some shot ID", system, 0.487);
-
-            // and even audio!
-            final Resource audioJustification = makeAudioJustification(model, "NYT_ENG_201181231",
-                    4.566, 9.876, system, 0.789);
-
-            final Resource videoJustification = makeVideoJustification(model, "SOME_OTHER_VIDEO",
-                    4.566, 9.876, InterchangeOntology.VideoJustificationChannelBoth, system, 0.789);
-
-            // combine all justifications into single justifiedBy triple with new confidence
-            markCompoundJustification(model, ImmutableSet.of(electeeArgument),
-                    ImmutableSet.of(textJustification, imageJustification, keyFrameVideoJustification,
-                            shotVideoJustification, audioJustification, videoJustification), system, 0.321);
-
-            markCompoundJustification(model, ImmutableSet.of(placeArgument), ImmutableSet.of(textJustification, imageJustification),
-                    system, 0.543);
-
-            utils.testValid("create a compound justification");
-        }
-
-        @Test
-        void createCompoundJustificationWithSingleJustification() {
-
-            final Resource event = makeEvent(model, putinElectedDocumentEventUri, system);
-            markType(model, utils.getAssertionUri(), event,
-                    SeedlingOntology.Personnel_Elect, system, 1.0);
-
-            final Resource putin = makeEntity(model, putinDocumentEntityUri, system);
-            markType(model, utils.getAssertionUri(), putin,
-                    SeedlingOntology.Person, system, 1.0);
-
-            // link those entities to the event
-            final Resource electeeArgument = markAsArgument(model, event,
-                    SeedlingOntology.Personnel_Elect_Elect,
-                    putin, system, 0.785, utils.getAssertionUri());
-
-            final Resource textJustification = makeTextJustification(model, "NYT_ENG_20181231",
-                    42, 143, system, 0.973);
-
-            markJustification(putin, textJustification);
-            addSourceDocumentToJustification(textJustification, "NYT_PARENT_ENG_20181231_03");
-
-            // combine single justification into single justifiedBy triple with new confidence
-            markCompoundJustification(model, ImmutableSet.of(electeeArgument),
-                    ImmutableSet.of(textJustification), system, 0.321);
-
-            utils.testValid("create a compound justification with single justification");
-        }
-
-        @Test
-        void createHierarchicalCluster() {
-            // we want to say that the cluster of Trump entities might be the same as the cluster of the president entities
-            // create president entities
-            final Resource presidentUSA = makeEntity(model, utils.getEntityUri(), system);
-            markType(model, utils.getAssertionUri(), presidentUSA, SeedlingOntology.GeopoliticalEntity, system, 1.0);
-            markName(presidentUSA, "the president");
-
-            // clustered entities don't require types
-            final Resource newPresident = makeEntity(model, utils.getEntityUri(), system);
-            markName(newPresident, "the newly-inaugurated president");
-
-            final Resource president45 = makeEntity(model, utils.getEntityUri(), system);
-            markType(model, utils.getAssertionUri(), president45, SeedlingOntology.GeopoliticalEntity, system, 1.0);
-            markName(president45, "the 45th president");
-
-            // cluster president entities
-            final Resource presidentCluster = makeClusterWithPrototype(model, utils.getClusterUri(), presidentUSA, system);
-            markAsPossibleClusterMember(model, newPresident, presidentCluster, .8, system);
-            markAsPossibleClusterMember(model, president45, presidentCluster, .7, system);
-
-            // create Trump entities
-            final Resource donaldTrump = makeEntity(model, utils.getEntityUri(), system);
-            markType(model, utils.getAssertionUri(), donaldTrump, SeedlingOntology.Person, system, .4);
-            markName(donaldTrump, "Donald Trump");
-
-            final Resource trump = makeEntity(model, utils.getEntityUri(), system);
-            markType(model, utils.getAssertionUri(), trump, SeedlingOntology.Person, system, .5);
-            markName(trump, "Trump");
-
-            // cluster trump entities
-            final Resource trumpCluster = makeClusterWithPrototype(model, utils.getClusterUri(), donaldTrump, system);
-            markAsPossibleClusterMember(model, trump, trumpCluster, .9, system);
-
-            // mark president cluster as being part of trump cluster
-            markAsPossibleClusterMember(model, presidentCluster, trumpCluster, .6, system);
-
-            utils.testValid("seedling hierarchical cluster");
-        }
-
-        /**
-         * Simplest possible cluster example.  Two entities might be the same thing.
-         */
-        @Test
-        void createASimpleCluster() {
-            // Two people, probably the same person
-            final Resource putin = makeEntity(model, putinDocumentEntityUri, system);
-            markType(model, utils.getAssertionUri(), putin, SeedlingOntology.Person, system, 1.0);
-            markName(putin, "Путин");
-
-            final Resource vladimirPutin = makeEntity(model, utils.getUri("E780885.00311"), system);
-            markType(model, utils.getAssertionUri(), vladimirPutin, SeedlingOntology.Person, system, 1.0);
-            markName(vladimirPutin, "Vladimir Putin");
-
-            // create a cluster with prototype
-            final Resource putinCluster = makeClusterWithPrototype(model, utils.getClusterUri(), putin, system);
-
-            // person 1 is definitely in the cluster, person 2 is probably in the cluster
-            markAsPossibleClusterMember(model, putin, putinCluster, 1d, system);
-            markAsPossibleClusterMember(model, vladimirPutin, putinCluster, 0.71, system);
-
-            utils.testValid("create a simple cluster");
-        }
-
-        /**
-         * Simplest possible cluster example, plus justification
-         */
-        @Test
-        void createASimpleClusterWithJustification() {
-            // Two people, probably the same person
-            final Resource putin = makeEntity(model, putinDocumentEntityUri, system);
-            markType(model, utils.getAssertionUri(), putin, SeedlingOntology.Person, system, 1.0);
-            markName(putin, "Путин");
-
-            final Resource vladimirPutin = makeEntity(model, utils.getUri("E780885.00311"), system);
-            markType(model, utils.getAssertionUri(), vladimirPutin, SeedlingOntology.Person, system, 1.0);
-            markName(vladimirPutin, "Vladimir Putin");
-
-            // create a cluster with prototype
-            final Resource putinCluster = makeClusterWithPrototype(model, utils.getClusterUri(), putin, system);
-
-            // person 1 is definitely in the cluster, person 2 is probably in the cluster
-            markAsPossibleClusterMember(model, putin, putinCluster, 1d, system);
-            final Resource vladMightBePutin = markAsPossibleClusterMember(model, vladimirPutin, putinCluster,
-                    0.71, system);
-
-            markTextJustification(model, vladMightBePutin, "NYT_ENG_20181231", 42,
-                    143, system, 0.973);
-
-            utils.testValid("create a simple cluster with justification");
-        }
-
-        /**
-         * Simplest possible cluster example, plus handle
-         */
-        @Test
-        void createASimpleClusterWithHandle() {
-            // Two people, probably the same person
-            final String vladName = "Vladimir Putin";
-            final Resource vladimirPutin = makeEntity(model, utils.getUri("E780885.00311"), system);
-            markType(model, utils.getAssertionUri(), vladimirPutin, SeedlingOntology.Person, system, 1.0);
-            markName(vladimirPutin, vladName);
-
-            final Resource putin = makeEntity(model, putinDocumentEntityUri, system);
-            markType(model, utils.getAssertionUri(), putin, SeedlingOntology.Person, system, 1.0);
-            markName(putin, "Путин");
-
-            // create a cluster with prototype
-            final Resource putinCluster = makeClusterWithPrototype(model, utils.getClusterUri(), vladimirPutin, vladName, system);
-
-            // person 1 is definitely in the cluster, person 2 is probably in the cluster
-            markAsPossibleClusterMember(model, putin, putinCluster, 0.71, system);
-
-            utils.testValid("create a simple cluster with handle");
-=======
         // Modify these flags to control how tests output their models/reports and if
         // so, how they output them
         // When DUMP_ALWAYS is false, the model is only dumped when the result is
@@ -887,7 +118,6 @@
                 }
                 utils = new TestUtils(LDC_NS, ValidateAIF.createForDomainOntologySource(SEEDLING_ONTOLOGY), DUMP_ALWAYS,
                                 DUMP_TO_FILE);
->>>>>>> 05f08f11
         }
 
         private Model model;
@@ -2777,221 +2007,6 @@
                  */
         }
 
-<<<<<<< HEAD
-        @Test
-        void createEventsWithLDCTimeRanges() {
-            // Create a arrest jail event that started in first quarter of 2013 and ended on April 15, 2013
-            final Resource event1 = utils.makeValidAIFEvent(SeedlingOntology.Justice_ArrestJail);
-            LDCTimeComponent startRangeEarliest, startRangeLatest;
-            LDCTimeComponent endRangeEarliest, endRangeLatest;
-            startRangeEarliest = new LDCTimeComponent(LDCTimeComponent.LDCTimeType.AFTER, "2013", "--01", "---01");
-            startRangeLatest = new LDCTimeComponent(LDCTimeComponent.LDCTimeType.BEFORE, "2013", "--03", "---31");
-            endRangeEarliest = new LDCTimeComponent(LDCTimeComponent.LDCTimeType.AFTER, "2013", "--04", "---15");
-            endRangeLatest = new LDCTimeComponent(LDCTimeComponent.LDCTimeType.BEFORE, "2013", "--04", "---15");
-            markLDCTimeRange(model, event1, startRangeEarliest, startRangeLatest, endRangeEarliest, endRangeLatest, system);
-
-            // Create a transfer money event that started in March 2010 and ended sometime after 2010
-            final Resource event2 = utils.makeValidAIFEvent(SeedlingOntology.Transaction_TransferMoney);
-            startRangeEarliest = new LDCTimeComponent(LDCTimeComponent.LDCTimeType.AFTER, "2010", "--02", "---01");
-            startRangeLatest = new LDCTimeComponent(LDCTimeComponent.LDCTimeType.BEFORE, "2010", "--02", "---28");
-            endRangeEarliest = new LDCTimeComponent(LDCTimeComponent.LDCTimeType.AFTER, "2010", "--12", "---31");
-            endRangeLatest = new LDCTimeComponent(LDCTimeComponent.LDCTimeType.BEFORE, "9999", "--12", "---31");
-            markLDCTimeRange(model, event2, startRangeEarliest, startRangeLatest, endRangeEarliest, endRangeLatest, system);
-
-            // Create a conflict attack event with that started in March 2010 and ended sometime after 2010
-            final Resource event3 = utils.makeValidAIFEvent(SeedlingOntology.Conflict_Attack);
-            startRangeEarliest = new LDCTimeComponent(LDCTimeComponent.LDCTimeType.AFTER, "-9999", "--01", "---01");
-            startRangeLatest = new LDCTimeComponent(LDCTimeComponent.LDCTimeType.BEFORE, "2016", "--02", "---01");
-            endRangeEarliest = new LDCTimeComponent(LDCTimeComponent.LDCTimeType.AFTER, "2017", "--01", "---01");
-            endRangeLatest = new LDCTimeComponent(LDCTimeComponent.LDCTimeType.BEFORE, "2017", "--12", "---31");
-            markLDCTimeRange(model, event3, startRangeEarliest, startRangeLatest, endRangeEarliest, endRangeLatest, system);
-
-            utils.testValid("create events with LDCTime ranges");
-        }
-
-        /**
-         * Create justifications and cluster memberships with and without optional URIs.
-         * Without a URI, justifications and cluster memberships will be blank nodes.
-         */
-        @Nested
-        class testOptionalURIs {
-            private int uriCount;
-            private double confidence;
-            private BoundingBox boundingBox;
-            private Resource person1;
-            private Resource person2;
-            private ImmutableSet<Resource> personCollection;
-            private ImmutableSet<Resource> gpeCollection;
-
-            @BeforeEach
-            void setup() {
-                uriCount = 0;
-                confidence = 1.0;
-                boundingBox = new BoundingBox(new Point(123, 45), new Point(167, 98));
-
-                person1 = utils.makeValidAIFEntity(SeedlingOntology.Person);
-                person2 = utils.makeValidAIFEntity(SeedlingOntology.Person);
-                personCollection = ImmutableSet.of(person1, person2);
-
-                gpeCollection = ImmutableSet.of(utils.makeValidAIFEntity(SeedlingOntology.GeopoliticalEntity),
-                        utils.makeValidAIFEntity(SeedlingOntology.GeopoliticalEntity));
-            }
-
-            /**
-             * Create text justifications with and without optional URIs.  Without a URI, a blank node is created.
-             */
-            @Test
-            void textJustification() {
-                final int startOffset = 2;
-                final int endOffsetInclusive = 4;
-
-                makeTextJustification(model, utils.getDocumentName(), startOffset, endOffsetInclusive, system, confidence);
-                makeTextJustification(model, utils.getDocumentName(), startOffset*2, endOffsetInclusive*2, system, confidence, utils.getUri("custom-uri-" + ++uriCount));
-                markTextJustification(model, person1, utils.getDocumentName(), startOffset*3, endOffsetInclusive*3, system, confidence);
-                markTextJustification(model, person2, utils.getDocumentName(), startOffset*4, endOffsetInclusive*4, system, confidence, utils.getUri("custom-uri-" + ++uriCount));
-                markTextJustification(model, personCollection, utils.getDocumentName(), startOffset*5, endOffsetInclusive*5, system, confidence);
-                markTextJustification(model, gpeCollection, utils.getDocumentName(), startOffset*6, endOffsetInclusive*6, system, confidence, utils.getUri("custom-uri-" + ++uriCount));
-
-                utils.testValid("textJustification with and without optional URI argument");
-            }
-
-            /**
-             * Create image justifications with and without optional URIs.  Without a URI, a blank node is created.
-             */
-            @Test
-            void imageJustification() {
-                makeImageJustification(model, utils.getDocumentName(), boundingBox, system, confidence);
-                makeImageJustification(model, utils.getDocumentName(), boundingBox, system, confidence, utils.getUri("custom-uri-" + ++uriCount));
-                markImageJustification(model, person1, utils.getDocumentName(), boundingBox, system, confidence);
-                markImageJustification(model, person2, utils.getDocumentName(), boundingBox, system, confidence, utils.getUri("custom-uri-" + ++uriCount));
-                markImageJustification(model, personCollection, utils.getDocumentName(), boundingBox, system, confidence);
-                markImageJustification(model, gpeCollection, utils.getDocumentName(), boundingBox, system, confidence, utils.getUri("custom-uri-" + ++uriCount));
-
-                utils.testValid("imageJustification with and without optional URI argument");
-            }
-
-            /**
-             * Create keyFrame justifications with and without optional URIs.  Without a URI, a blank node is created.
-             */
-            @Test
-            void keyFrameJustification() {
-                final String keyFrame = "Keyframe ID#";
-
-                makeKeyFrameVideoJustification(model, utils.getDocumentName(), keyFrame+1, boundingBox, system, confidence);
-                makeKeyFrameVideoJustification(model, utils.getDocumentName(), keyFrame+2, boundingBox, system, confidence, utils.getUri("custom-uri-" + ++uriCount));
-                markKeyFrameVideoJustification(model, person1, utils.getDocumentName(), keyFrame+3, boundingBox, system, confidence);
-                markKeyFrameVideoJustification(model, person2, utils.getDocumentName(), keyFrame+4, boundingBox, system, confidence, utils.getUri("custom-uri-" + ++uriCount));
-                markKeyFrameVideoJustification(model, personCollection, utils.getDocumentName(), keyFrame+5, boundingBox, system, confidence);
-                markKeyFrameVideoJustification(model, gpeCollection, utils.getDocumentName(), keyFrame+6, boundingBox, system, confidence, utils.getUri("custom-uri-" + ++uriCount));
-
-                utils.testValid("keyFrameJustification with and without optional URI argument");
-            }
-
-            /**
-             * Create shot justifications with and without optional URIs.  Without a URI, a blank node is created.
-             */
-            @Test
-            void shotJustification() {
-                final String shotId = "Shot ID#";
-
-                makeShotVideoJustification(model, utils.getDocumentName(), shotId+1, system, confidence);
-                makeShotVideoJustification(model, utils.getDocumentName(), shotId+2, system, confidence, utils.getUri("custom-uri-" + ++uriCount));
-                markShotVideoJustification(model, person1, utils.getDocumentName(), shotId+3, system, confidence);
-                markShotVideoJustification(model, person2, utils.getDocumentName(), shotId+4, system, confidence, utils.getUri("custom-uri-" + ++uriCount));
-                markShotVideoJustification(model, personCollection, utils.getDocumentName(), shotId+5, system, confidence);
-                markShotVideoJustification(model, gpeCollection, utils.getDocumentName(), shotId+6, system, confidence, utils.getUri("custom-uri-" + ++uriCount));
-
-                utils.testValid("shotJustification with and without optional URI argument");
-            }
-
-            /**
-             * Create audio justifications with and without optional URIs.  Without a URI, a blank node is created.
-             */
-            @Test
-            void audioJustification() {
-                final Double startTimestamp = 5.0;
-                final Double endTimestamp = 10.0;
-
-                makeAudioJustification(model, utils.getDocumentName(), startTimestamp, endTimestamp, system, confidence);
-                makeAudioJustification(model, utils.getDocumentName(), startTimestamp*1.1, endTimestamp*1.1, system, confidence, utils.getUri("custom-uri-" + ++uriCount));
-                markAudioJustification(model, person1, utils.getDocumentName(), startTimestamp*1.2, endTimestamp*1.2, system, confidence);
-                markAudioJustification(model, person2, utils.getDocumentName(), startTimestamp*1.3, endTimestamp*1.3, system, confidence, utils.getUri("custom-uri-" + ++uriCount));
-                markAudioJustification(model, personCollection, utils.getDocumentName(), startTimestamp*1.4, endTimestamp*1.4, system, confidence);
-                markAudioJustification(model, gpeCollection, utils.getDocumentName(), startTimestamp*1.5, endTimestamp*1.5, system, confidence, utils.getUri("custom-uri-" + ++uriCount));
-
-                utils.testValid("audioJustification with and without optional URI argument");
-            }
-            
-            /**
-             * Create video justifications with and without optional URIs.  Without a URI, a blank node is created.
-             */
-            @Test
-            void videoJustification() {
-                final Double startTimestamp = 5.0;
-                final Double endTimestamp = 10.0;
-
-                Resource justification = makeVideoJustification(model, utils.getDocumentName(), startTimestamp, endTimestamp, InterchangeOntology.VideoJustificationChannelBoth, system, confidence);
-                makeVideoJustification(model, utils.getDocumentName(), startTimestamp*1.1, endTimestamp*1.1, InterchangeOntology.VideoJustificationChannelSound, system, confidence, utils.getUri("custom-uri-" + ++uriCount));
-                markJustification(person1, justification);
-                markJustification(personCollection, justification);
-
-                utils.testValid("videoJustification with and without optional URI argument");
-            }
-
-            /**
-             * Create cluster memberships with and without optional URIs.  Without a URI, a blank node is created.
-             */
-            @Test
-            void possibleClusterMember() {
-                // Two people, probably the same person
-                final Resource putin = makeEntity(model, putinDocumentEntityUri, system);
-                markType(model, utils.getAssertionUri(), putin, SeedlingOntology.Person, system, 1.0);
-                markName(putin, "Путин");
-
-                final Resource vladimirPutin = makeEntity(model, utils.getUri("E780885.00311"), system);
-                markType(model, utils.getAssertionUri(), vladimirPutin, SeedlingOntology.Person, system, 1.0);
-                markName(vladimirPutin, "Vladimir Putin");
-
-                // create a cluster with prototype
-                final Resource putinCluster = makeClusterWithPrototype(model, utils.getClusterUri(), putin, system);
-
-                // person 1 is definitely in the cluster, person 2 is probably in the cluster
-                markAsPossibleClusterMember(model, putin, putinCluster, 1.0, system);
-                markAsPossibleClusterMember(model, vladimirPutin, putinCluster, 0.71, system, utils.getUri("clusterMembershipURI"));
-
-                utils.testValid("possibleClusterMember with and without optional URI argument");
-            }
-        }
-    }
-
-
-    /**
-     * Don't do what these do!
-     * <p>
-     * These should fail to validate.
-     */
-    @Nested
-    class InvalidExamples {
-
-        @Test
-        @Disabled("Types no longer required for mentions")
-        void entityMissingType() {
-            // having multiple type assertions in case of uncertainty is ok, but there must always
-            // be at least one type assertion
-            makeEntity(model, utils.getEntityUri(), system);
-            utils.expect(ShaclShapes.EntityShape, SH.SPARQLConstraintComponent, null);
-            utils.testInvalid("Invalid: entity with missing type");
-        }
-
-        @Test
-        @Disabled("Types no longer required for mentions")
-        void eventMissingType() {
-            // having multiple type assertions in case of uncertainty is ok, but there must always
-            // be at least one type assertion
-            makeEvent(model, utils.getEventUri(), system);
-            utils.expect(ShaclShapes.EventRelationShape, SH.SPARQLConstraintComponent, null);
-            utils.testInvalid("Invalid: event missing type");
-=======
         @Nested
         class OtherOntologies {
                 @Test
@@ -3148,7 +2163,6 @@
 
                         dwdUtils.testValid("create a DWD event");
                 }
->>>>>>> 05f08f11
         }
 
         private Path writeModelToDisk(Model model) {
@@ -3177,141 +2191,6 @@
                 return null;
         }
 
-<<<<<<< HEAD
-        @Test
-        void justificationMissingConfidence() {
-            final Resource entity = utils.makeValidAIFEntity(SeedlingOntology.Person);
-
-            // below is just the content of AIFUtils.markTextJustification, except without the required
-            // confidence
-            final Resource justification = model.createResource();
-            justification.addProperty(RDF.type, InterchangeOntology.TextJustification);
-            // the document ID for the justifying source document
-            justification.addProperty(InterchangeOntology.source, model.createTypedLiteral("FOO"));
-            justification.addProperty(InterchangeOntology.startOffset,
-                    model.createTypedLiteral(14));
-            justification.addProperty(InterchangeOntology.endOffsetInclusive,
-                    model.createTypedLiteral(56));
-            justification.addProperty(InterchangeOntology.system, system);
-            entity.addProperty(InterchangeOntology.justifiedBy, justification);
-
-            utils.expect(ShaclShapes.RequiredConfidencePropertyShape, SH.MinCountConstraintComponent, null);
-            utils.testInvalid("Invalid: justification missing confidence");
-        }
-
-        // this validation constraint is not working yet
-        @Disabled("Missing RDF type constraint not implemented")
-        @Test
-        void missingRdfTypeOnNamedNode() {
-            // below we copy the code from AIFUtils.makeEntity but forget to mark it as an entity
-            final Resource entity = model.createResource("http://www.test.edu/entity/1");
-            entity.addProperty(InterchangeOntology.system, system);
-            utils.testInvalid("Invalid: missing rdf type");
-        }
-    }
-
-    @Nested
-    class OtherOntologies {
-        @Test
-        void createM36EntityOfTypePersonWithAllJustificationTypesAndConfidence() {
-            CharSource m36 = Resources.asCharSource(Resources.getResource("com/ncc/aif/ontologies/LDCOntologyM36"),
-                StandardCharsets.UTF_8);
-            TestUtils m36Utils = new TestUtils(LDC_NS, ValidateAIF.createForDomainOntologySource(m36),
-                DUMP_ALWAYS, DUMP_TO_FILE);
-
-            Model m36Model = m36Utils.startNewTest();
-            addNamespacesToModel(m36Model);
-            Resource m36System = m36Utils.getSystem();
-
-            // it doesn't matter what URI we give entities, events, etc. so long as they are
-            // unique
-            final Resource someEntityMention = makeEntity(m36Model, m36Utils.getEntityUri(), m36System);
-
-            // in order to allow uncertainty about the type of an entity, we don't mark an
-            // entity's type directly on the entity, but rather make a separate assertion for it
-            // its URI doesn't matter either
-            final Resource typeAssertion = markType(m36Model, m36Utils.getAssertionUri(), someEntityMention,
-                    LDCOntologyM36.PER, m36System, 1.0);
-
-            final ImmutableSet<Resource> toMark = ImmutableSet.of(someEntityMention, typeAssertion);
-
-            // the justification provides the evidence for our claim about the entity's type
-            // we attach this justification to both the type assertion and the entity object
-            // itself, since it provides evidence both for the entity's existence and its type.
-            // in TA1 -> TA2 communications, we attach confidences at the level of justifications
-            markTextJustification(m36Model, toMark, "HC000T6IV", 1029, 1033, m36System, 0.973);
-
-            // let's suppose we also have evidence from an image
-            markImageJustification(m36Model, toMark, "NYT_ENG_20181231_03",
-                    new BoundingBox(new Point(123, 45), new Point(167, 98)),
-                    m36System, 0.123);
-
-            // and also a video where the entity appears in a keyframe
-            markKeyFrameVideoJustification(m36Model, toMark, "NYT_ENG_20181231_03", "keyframe ID",
-                    new BoundingBox(new Point(234, 56), new Point(345, 101)),
-                    m36System, 0.234);
-
-            // and also a video where the entity does not appear in a keyframe
-            markShotVideoJustification(m36Model, toMark, "SOME_VIDEO", "some shot ID", m36System, 0.487);
-
-            // and even audio!
-            markAudioJustification(m36Model, toMark, "NYT_ENG_201181231", 4.566, 9.876, m36System, 0.789);
-            
-            // time-bounded video
-            markJustification(toMark, makeVideoJustification(m36Model, "OTHER_VIDEO", 1.1, 1.5, 
-                InterchangeOntology.VideoJustificationChannelBoth, m36System, .93));
-
-            // also we can link this entity to something in an external KB
-            linkToExternalKB(m36Model, someEntityMention, "freebase:FOO", m36System, .398);
-
-            // let's mark our entity with some arbitrary system-private data. You can attach such data
-            // to nearly anything
-            markPrivateData(m36Model, someEntityMention, "{ 'privateKey' : 'privateValue' }", m36System);
-
-            m36Utils.testValid("create an M36 entity of type person with textual justification and confidence");
-        }
-        
-    }
-
-    private Path writeModelToDisk(Model model) {
-
-        Path outputPath = null;
-        try {
-            outputPath = Files.createTempFile("testoutput", ".ttl");
-            System.out.println("Writing final model to " + outputPath);
-            RDFDataMgr.write(Files.newOutputStream(outputPath), model, RDFFormat.TURTLE_PRETTY);
-        } catch (Exception e) {
-            System.err.println("Unable to write to tempfile " + e.getMessage());
-            e.printStackTrace();
-        }
-        return outputPath;
-    }
-
-    private ImmutablePair<Model, Dataset> readModelFromDisk(Path filename) {
-        try {
-            ImmutablePair<Model, Dataset> pair = createDiskBasedModel();
-            RDFDataMgr.read(pair.getLeft(), Files.newInputStream(filename), Lang.TURTLE);
-            return pair;
-        } catch (Exception e) {
-            System.err.println("Unable to write to tempfile " + e.getMessage());
-            e.printStackTrace();
-        }
-        return null;
-    }
-
-    private ImmutablePair<Model, Dataset> createDiskBasedModel() {
-        try {
-            Path dataModelDir = Paths.get(DISKBASED_MODEL_PATH, "testmodel" + ++diskModelCount);
-            System.out.println("Creating disk based model at " + dataModelDir.toString());
-            Files.createDirectories(dataModelDir);
-            final Dataset dataset = TDBFactory.createDataset(dataModelDir.toString());
-            final Model model = dataset.getDefaultModel();
-            return new ImmutablePair<>(addNamespacesToModel(model), dataset);
-        } catch (Exception e) {
-            System.err.println("Unable to create temp directory: " + e.getMessage());
-            e.printStackTrace();
-            return null;
-=======
         private ImmutablePair<Model, Dataset> createDiskBasedModel() {
                 try {
                         Path dataModelDir = Paths.get(DISKBASED_MODEL_PATH, "testmodel" + ++diskModelCount);
@@ -3332,6 +2211,5 @@
                 model.setNsPrefix("ldcOnt", ONTOLOGY_NS);
                 model.setNsPrefix("ldc", LDC_NS);
                 return model;
->>>>>>> 05f08f11
         }
 }