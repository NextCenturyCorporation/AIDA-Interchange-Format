--- conflicted
+++ resolved
@@ -177,12 +177,6 @@
             final Resource putin = makeEntity(model, putinDocumentEntityUri, system);
             markType(model, utils.getAssertionUri(), putin, SeedlingOntology.Person, system, 1.0);
 
-<<<<<<< HEAD
-            final Resource russia = makeEntity(model, russiaDocumentEntityUri, system);
-            markType(model, utils.getAssertionUri(), russia, SeedlingOntology.GeopoliticalEntity, system, 1.0);
-
-=======
->>>>>>> ba116431
             final Resource argument = markAsArgument(model, event, SeedlingOntology.Personnel_Elect_Elect,
                     putin, system, 0.785, utils.getUri("eventArgument-1"));
 
@@ -197,25 +191,7 @@
                 final Resource testGeoLocationEntity = makeEntity(model, "https://www.nextcentury.com/entites/test/testLocation", system);
                 markAttribute(testGeoLocationEntity,  InterchangeOntology.Generic);
                 utils.testValid("Create Entity and add a valid semantic attribute: aida:Generic");
-<<<<<<< HEAD
-        }
-
-        @Test
-        void createRDFStatementAddValidSemanticAttribute() {
-                final Resource event = makeEvent(model, putinElectedDocumentEventUri, system);
-                String assertString = utils.getAssertionUri();
-                final Resource typeAssertion = markType(model, assertString, event, SeedlingOntology.Personnel_Elect, system, 1.0);
-
-                markAttribute(typeAssertion,  InterchangeOntology.Hedged);
-                markAttribute(typeAssertion,  InterchangeOntology.Negated);
-                markAttribute(typeAssertion,  InterchangeOntology.Irrealis);
-                markAttribute(typeAssertion,  InterchangeOntology.Generic);
-
-                utils.testValid("Create rdf:Statement and add valid semantic attributes: aida:Hedged, aida:Negated, aida:Irrealis, aida:Generic");
-        }
-=======
-        }        
->>>>>>> ba116431
+        }
 
         /**
          * END - Test Valid Attributes
@@ -1677,34 +1653,6 @@
             utils.testInvalid("Invalid: confidence object is not aida:Confidence");
         }
 
-<<<<<<< HEAD
-        /**
-         * Test Invalid Attributes
-         */
-
-        //test for invalid semantic attribute for Statement
-        @Test
-        void invalidAttributeForStatement() {
-            final Resource event = makeEvent(model, putinElectedDocumentEventUri, system);
-            markType(model, utils.getAssertionUri(), event, SeedlingOntology.Personnel_Elect, system, 1.0);
-
-            final Resource putin = makeEntity(model, putinDocumentEntityUri, system);
-            markType(model, utils.getAssertionUri(), putin, SeedlingOntology.Person, system, 1.0);
-
-            final Resource russia = makeEntity(model, russiaDocumentEntityUri, system);
-            markType(model, utils.getAssertionUri(), russia, SeedlingOntology.GeopoliticalEntity, system, 1.0);
-
-            final Resource argument = markAsArgument(model, event, SeedlingOntology.Personnel_Elect_Elect,
-                putin, system, 0.785, utils.getUri("eventArgument-1"));
-
-            markAttribute(argument, InterchangeOntology.VideoJustificationChannelBoth);
-
-            utils.expect(null, SH.InConstraintComponent, null, 2);
-            utils.testInvalid("Invalid Semantic Attribute for Event mention - aida:attribute must be : aida:Negated and/or aida:Hedged");
-        }
-
-=======
->>>>>>> ba116431
         //test for invalid semantic attribute for Event Mention
         @Test
         void invalidAttributeForEventMention() {
@@ -1713,11 +1661,7 @@
 
             utils.expect(null, SH.InConstraintComponent, null);
             utils.testInvalid("Invalid Semantic Attribute for Event mention - aida:attribute must be : aida:Negated, aida:Hedged, aida:Irrealis, or aida:Generic");
-<<<<<<< HEAD
-        }
-=======
-        }        
->>>>>>> ba116431
+        }
 
         //test for invalid semantic attribute for Relation Mention
         @Test
@@ -1776,11 +1720,7 @@
                 final Resource testGeopoliticalEntity = makeEntity(model, "https://www.nextcentury.com/entites/test/testLocation", system);
                 markType(model, "https://www.nextcentury.com/assertions/Location_type", testGeopoliticalEntity, SeedlingOntology.GeopoliticalEntity, system, 1.0);
                 markAttribute(testGeopoliticalEntity,  InterchangeOntology.Negated);
-<<<<<<< HEAD
-
-=======
-        
->>>>>>> ba116431
+
                 utils.expect(null, SH.InConstraintComponent, null);
                 utils.testInvalid("Invalid Semantic Attribute for Entity: aida:Negated; can only be aida:Generic");
         }
@@ -1790,30 +1730,17 @@
                 final Resource testGeopoliticalEntity = makeEntity(model, "https://www.nextcentury.com/entites/test/testLocation", system);
                 markType(model, "https://www.nextcentury.com/assertions/Location_type", testGeopoliticalEntity, SeedlingOntology.GeopoliticalEntity, system, 1.0);
                 markAttribute(testGeopoliticalEntity,  InterchangeOntology.Hedged);
-<<<<<<< HEAD
 
                 utils.expect(null, SH.InConstraintComponent, null);
                 utils.testInvalid("Invalid Semantic Attribute for Entity: aida:Hedged; can only be aida:Generic");
         }
-=======
-        
-                utils.expect(null, SH.InConstraintComponent, null);
-                utils.testInvalid("Invalid Semantic Attribute for Entity: aida:Hedged; can only be aida:Generic");
-        }        
->>>>>>> ba116431
 
         @Test
         void invalidAttributeForEntityIrrealis() {
                 final Resource testGeopoliticalEntity = makeEntity(model, "https://www.nextcentury.com/entites/test/testLocation", system);
                 markType(model, "https://www.nextcentury.com/assertions/Location_type", testGeopoliticalEntity, SeedlingOntology.GeopoliticalEntity, system, 1.0);
                 markAttribute(testGeopoliticalEntity,  InterchangeOntology.Irrealis);
-<<<<<<< HEAD
-
-                utils.expect(null, SH.InConstraintComponent, null);
-                utils.testInvalid("Invalid Semantic Attribute for Entity: aida:Irrealis; can only be aida:Generic");
-        }
-=======
-        
+
                 utils.expect(null, SH.InConstraintComponent, null);
                 utils.testInvalid("Invalid Semantic Attribute for Entity: aida:Irrealis; can only be aida:Generic");
         }
@@ -1833,7 +1760,6 @@
                 utils.testInvalid("Invalid Relation Argument: Cannot have semantic attribute");
         }
 
->>>>>>> ba116431
         /**
          * END - Test Valid Attributes
          */
