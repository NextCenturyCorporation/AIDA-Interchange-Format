#!/bin/bash

# if a command returns a non zero return value, exit script
set -e

# get current time
test_directory=test_`date +%s`
mkdir $test_directory

<<<<<<< HEAD
# save location of LDCOntology (validateAIF requires absolute path)
pushd ../../java/src/main/resources/com/ncc/aif/ontologies
ontology=`pwd`/LDCOntology
popd

=======
>>>>>>> ef8beffc
# run examples.py
# DIR_PATH is the directory where example files are to be written
DIR_PATH=$test_directory python3 examples.py

# validate test file directory
<<<<<<< HEAD
# if return value is non zero, this script will exit
 ../../java/target/appassembler/bin/validateAIF --ont $ontology -o -d $test_directory
=======
# if any files are invalid, the script will end (see above)
docker run --rm -it \
       --user $(id -u):$(id -g) \
       -v $(pwd)/$test_directory:/v \
       --entrypoint /opt/aif-validator/java/target/appassembler/bin/validateAIF \
       nextcenturycorp/aif_validator:latest \
       -o --ont /opt/aif-validator/java/src/main/resources/com/ncc/aif/ontologies/LDCOntology -d /v
>>>>>>> ef8beffc

# if all files are valid, delete the test file directory
rm -r $test_directory<|MERGE_RESOLUTION|>--- conflicted
+++ resolved
@@ -7,23 +7,11 @@
 test_directory=test_`date +%s`
 mkdir $test_directory
 
-<<<<<<< HEAD
-# save location of LDCOntology (validateAIF requires absolute path)
-pushd ../../java/src/main/resources/com/ncc/aif/ontologies
-ontology=`pwd`/LDCOntology
-popd
-
-=======
->>>>>>> ef8beffc
 # run examples.py
 # DIR_PATH is the directory where example files are to be written
 DIR_PATH=$test_directory python3 examples.py
 
 # validate test file directory
-<<<<<<< HEAD
-# if return value is non zero, this script will exit
- ../../java/target/appassembler/bin/validateAIF --ont $ontology -o -d $test_directory
-=======
 # if any files are invalid, the script will end (see above)
 docker run --rm -it \
        --user $(id -u):$(id -g) \
@@ -31,7 +19,6 @@
        --entrypoint /opt/aif-validator/java/target/appassembler/bin/validateAIF \
        nextcenturycorp/aif_validator:latest \
        -o --ont /opt/aif-validator/java/src/main/resources/com/ncc/aif/ontologies/LDCOntology -d /v
->>>>>>> ef8beffc
 
 # if all files are valid, delete the test file directory
 rm -r $test_directory