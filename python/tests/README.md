--- conflicted
+++ resolved
@@ -2,24 +2,14 @@
 
 py_validator.sh does the following:
 1. Create a directory into which examples.py will write the generated example turtle files
-<<<<<<< HEAD
-1. Execute examples.py
-=======
 1. Populate the directory with .ttl files via examples.py
 1. Validate all .ttl files in the directory
->>>>>>> ef8beffc
 1. If all files are valid, delete the previously created directory; o/w the directory will remain.
 
 Prerequisites:
 * The python version of AIF must be installed. It is recommended that this is installed in a virtual environment:
 
-      pip install -e ..
-<<<<<<< HEAD
-* The java version of AIF must be installed to your local maven repo. See the [Java README](../../java/README.md)
-
-To execute the script, run: `./py_validator.sh`
-=======
+      pip install aida-interchange
 * Docker must be installed to access the executable docker image in dockerhub.
 
-To execute the script, run: `./py_validator.sh`
->>>>>>> ef8beffc
+To execute the script, run: `./py_validator.sh`