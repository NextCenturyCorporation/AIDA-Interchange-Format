# Remove the below comment once we update to python3
# -*- coding: utf-8 -*-
import unittest
import sys
sys.path.append('../')
import os
from io import BytesIO
from rdflib import URIRef, Graph, RDF
from aida_interchange.Bounding_Box import Bounding_Box
from aida_interchange.aida_rdf_ontologies import SEEDLING_TYPES_NIST
from aida_interchange import aifutils


# Running these tests will output the examples to the console
class Examples(unittest.TestCase):

    def new_file(self, g, test_name):
        if self.test_dir_path is not None:
            f = open(self.test_dir_path + "/" + test_name, "wb+")
            f.write(g.serialize(format='turtle'))
            f.close

    def test_create_an_entity_with_all_justification_types_and_confidence(self):
        g = aifutils.make_graph()
        g.bind('ldcOnt', SEEDLING_TYPES_NIST.uri)

        # every AIF needs an object for the system responsible for creating it
        system = aifutils.make_system_with_uri(g, "http://www.test.edu/testSystem")

        # it doesn't matter what URI we give entities, events, etc. so long as they are
        # unique
        entity = aifutils.make_entity(g, "http://www.test.edu/entities/1", system)

        # in order to allow uncertainty about the type of an entity, we don't mark an
        # entity's type directly on the entity, but rather make a separate assertion for it
        # its URI doesn't matter either
        type_assertion = aifutils.mark_type(g, "http://www.test.org/assertions/1", entity,
                                            SEEDLING_TYPES_NIST.Person, system, 1.0)

        # the justification provides the evidence for our claim about the entity's type
        # we attach this justification to both the type assertion and the entity object
        # itself, since it provides evidence both for the entity's existence and its type.
        # in TA1 -> TA2 communications, we attach confidences at the level of justifications
        aifutils.mark_text_justification(g, [entity, type_assertion], "NYT_ENG_20181231", 42, 143, system, 0.973)

        # let's suppose we also have evidence from an image
        bb1 = Bounding_Box((123, 45), (167, 98))
        aifutils.mark_image_justification(g, [entity, type_assertion], "NYT_ENG_20181231_03",
                                          bb1, system, 0.123)

        # and also a video where the entity appears in a keyframe
        bb2 = Bounding_Box((123, 45), (167, 98))
        aifutils.mark_keyframe_video_justification(g, [entity, type_assertion], "NYT_ENG_20181231_03", "keyframe ID",
                                                   bb2, system, 0.234)

        # and also a video where the entity does not appear in a keyframe
        aifutils.mark_shot_video_justification(g, [entity, type_assertion], "SOME_VIDEO", "some shot ID", system, 0.487)

        # and even audio!
        aifutils.mark_audio_justification(g, [entity, type_assertion], "NYT_ENG_201181231", 4.566, 9.876, system, 0.789)

        # also we can link this entity to something in an external KB
        aifutils.link_to_external_kb(g, entity, "freebase.FOO", system, .398)

        # let's mark our entity with some arbitrary system-private data. You can attach such data
        # to nearly anything
        aifutils.mark_private_data(g, entity, "{ 'hello' : 'world' }", system)
        self.new_file(g, "test_create_an_entity_with_all_justification_types_and_confidence.ttl")

        self.dump_graph(g, "Example of entity with all justifications")


    def test_create_an_event(self):
        g = aifutils.make_graph()
        g.bind('ldcOnt', SEEDLING_TYPES_NIST.uri)

        # every AIF needs an object for the system responsible for creating it
        system = aifutils.make_system_with_uri(g, "http://www.test.edu/testSystem")

        # we make a resource for the event itself
        event = aifutils.make_event(g, "http://www.test.edu/events/1", system)

        # mark the event as a Personnel.Elect event; type is encoded separately so we can express
        # uncertainty about type
        aifutils.mark_type(g, "http://www.test.edu/assertions/5", event,
                           SEEDLING_TYPES_NIST['Personnel.Elect'], system, 1.0)

        # create the two entities involved in the event
        electee = aifutils.make_entity(g, "http://www.test.edu/entities/1", system)
        aifutils.mark_type(g, "http://www.test.edu/assertions/6", electee, SEEDLING_TYPES_NIST.Person, system, 1.0)

        election_country = aifutils.make_entity(g, "http://www.test.edu/entities/2", system)
        aifutils.mark_type(g, "http://www.test.edu/assertions/7", election_country,
                           SEEDLING_TYPES_NIST.GeopoliticalEntity, system, 1.0)

        # link those entities to the event
        arg = URIRef(SEEDLING_TYPES_NIST['Personnel.Elect'] + "_Elect")
        aifutils.mark_as_argument(g, event, arg, electee, system, 0.785)
        arg2 = URIRef(SEEDLING_TYPES_NIST['Personnel.Elect'] + "_Place")
        aifutils.mark_as_argument(g, event, arg2, election_country, system, 0.589)
        self.new_file(g, "test_create_an_event.ttl")
        self.dump_graph(g, "Example of creating an event")


    def test_create_an_entity_with_uncertainty_about_its_type(self):
        g = aifutils.make_graph()
        g.bind('ldcOnt', SEEDLING_TYPES_NIST.uri)

        # every AIF needs an object for the system responsible for creating it
        system = aifutils.make_system_with_uri(g, "http://www.test.edu/testSystem")

        entity = aifutils.make_entity(g, "http://www.test.edu/entities/1", system)
        entity_is_a_person = aifutils.mark_type(g, "http://www.test.org/assertions/1", entity,
                                                SEEDLING_TYPES_NIST.Person, system, 0.5)
        entity_is_an_organization = aifutils.mark_type(g, "http://www.test.org/assertions/2", entity,
                                                       SEEDLING_TYPES_NIST.Organization, system, 0.2)

        aifutils.mark_text_justification(g, [entity, entity_is_a_person], "NYT_ENG_201181231", 42, 143, system, 0.6)

        aifutils.mark_text_justification(g, [entity, entity_is_an_organization],
                                         "NYT_ENG_201181231", 343, 367, system, 0.3)

        aifutils.mark_as_mutually_exclusive(g, { tuple([entity_is_a_person]):0.5, tuple([entity_is_an_organization]):0.2}, system, None)
        self.new_file(g, "test_create_an_entity_with_uncertainty_about_its_type.ttl")
        self.dump_graph(g, "Example of entity with uncertainty about type")


    def test_create_a_relation_between_two_entities_where_there_is_uncertainty_about_identity_of_one_argument(self):
        g = aifutils.make_graph()
        g.bind('ldcOnt', SEEDLING_TYPES_NIST.uri)

        # every AIF needs an object for the system responsible for creating it
        system = aifutils.make_system_with_uri(g, "http://www.test.edu/testSystem")

        # we want to represent a "city_of_birth" relation for a person, but we aren't sure whether
        # they were born in Louisville or Cambridge
        person_entity = aifutils.make_entity(g, "http://www.test.edu/entities/1", system)
        aifutils.mark_type(g, "http://www.test.org/assertions/1", person_entity, SEEDLING_TYPES_NIST.Person, system, 1.0)

        # create entities for the two locations
        louisville_entity = aifutils.make_entity(g, "http://test.edu/entities/2", system)
        aifutils.mark_type(g, "http://www.test.org/assertions/2", louisville_entity,
                           SEEDLING_TYPES_NIST.GeopoliticalEntity, system, 1.0)
        cambridge_entity = aifutils.make_entity(g, "http://test.edu/entities/3", system)
        aifutils.mark_type(g, "http://www.test.org/assertions/3", cambridge_entity,
                           SEEDLING_TYPES_NIST.GeopoliticalEntity, system, 1.0)

        # create an entity for the uncertain place of birth
        uncertain_place_of_birth_entity = aifutils.make_entity(g, "http://www.test.edu/entities/4", system)

        # whatever this place turns out to refer to, we're sure it's where they live
        aifutils.make_relation_in_event_form(g, "http://test.edu/relations/1",
                                             SEEDLING_TYPES_NIST['Physical.Resident'],
                                             SEEDLING_TYPES_NIST['Physical.Resident'] + '_Resident', person_entity,
                                             SEEDLING_TYPES_NIST['Physical.Resident'] + '_Place', uncertain_place_of_birth_entity,
                                             "http://www.test.edu/assertions/4", system, 1.0)
        # we use clusters to represent uncertainty about identity
        # we make two clusters, one for Louisville and one for Cambridge
        louisville_cluster = aifutils.make_cluster_with_prototype(g, "http://www.test.edu/clusters/1",
                                                                  louisville_entity, system)
        cambridge_cluster = aifutils.make_cluster_with_prototype(g, "http://www.test.edu/clusters/2",
                                                                 cambridge_entity, system)

        # the uncertain place of birth is either Louisville or Cambridge
        place_of_birth_in_louisville_cluster = aifutils.mark_as_possible_cluster_member(g, uncertain_place_of_birth_entity,
                                                                                        louisville_cluster, 0.4, system)
        place_of_birth_in_cambridge_cluster = aifutils.mark_as_possible_cluster_member(g, uncertain_place_of_birth_entity,
                                                                                       cambridge_cluster, 0.6, system)

        # but not both
        aifutils.mark_as_mutually_exclusive(g, { tuple([place_of_birth_in_cambridge_cluster]):0.4,
                                                 tuple([place_of_birth_in_louisville_cluster]):0.6}, system, None)
        self.new_file(g, "test_create_a_relation_between_two_entities_where_there_is_uncertainty_about_identity_of_one_argument.ttl")
        self.dump_graph(g, "Relation between two entities with uncertainty about id of one")


    def test_two_hypotheses(self):
        g = aifutils.make_graph()
        g.bind('ldcOnt', SEEDLING_TYPES_NIST.uri)

        # every AIF needs an object for the system responsible for creating it
        system = aifutils.make_system_with_uri(g, "http://www.test.edu/testSystem")

        # we want to represent that we know, regardless of hypothesis, that there is a person named Bob,
        # two companies (Google and Amazon), and two places (Seattle and California)
        bob = aifutils.make_entity(g, "http://www.test.edu/entites/Bob", system)
        aifutils.mark_type(g, "http://www.test.org/assertions/1", bob, SEEDLING_TYPES_NIST.Person, system, 1.0)
        google = aifutils.make_entity(g, "http://www.test.edu/entities/Google", system)
        aifutils.mark_type(g, "http://www.test.org/assertions/2", google, SEEDLING_TYPES_NIST.Organization, system, 1.0)
        amazon = aifutils.make_entity(g, "http://www.test.edu/entities/Amazon", system)
        aifutils.mark_type(g, "http://www.test.org/assertions/3", amazon, SEEDLING_TYPES_NIST.Organization, system, 1.0)
        seattle = aifutils.make_entity(g, "http://www.test.edu/entities/Seattle", system)
        aifutils.mark_type(g, "http://www.test.org/assertions/4", seattle, SEEDLING_TYPES_NIST.GeopoliticalEntity, system, 1.0)
        california = aifutils.make_entity(g, "http://www.test.edu/entities/California", system)
        aifutils.mark_type(g, "http://www.test.org/assertions/5", california, SEEDLING_TYPES_NIST.GeopoliticalEntity, system, 1.0)

        city_relation_subject = SEEDLING_TYPES_NIST['Physical.Resident'] + '_Resident'
        city_relation_object = SEEDLING_TYPES_NIST['Physical.Resident'] + '_Place'
        employee_relation_subject = SEEDLING_TYPES_NIST['OrganizationAffiliation.EmploymentMembership'] + '_Employee'
        employee_relation_object = SEEDLING_TYPES_NIST['OrganizationAffiliation.EmploymentMembership'] + '_Organization'


        # under the background hypothesis that Bob lives in Seattle, we believe he works for Amazon
        bob_lives_in_seattle = aifutils.make_relation_in_event_form(g, "http://www.test.edu/relations/1",
                                                                    SEEDLING_TYPES_NIST['Physical.Resident'],
                                                                    city_relation_subject,
                                                                    bob,
                                                                    city_relation_object,
                                                                    seattle,
                                                                    "http://www/test.org/assertions/6", system, 1.0)
        bob_lives_in_seattle_hypothesis = aifutils.make_hypothesis(g, "http://www.test.edu/hypotheses/1",
                                                                   [bob_lives_in_seattle], system)

        bob_works_for_amazon = aifutils.make_relation_in_event_form(g, "http://www.test.edu/relations/2",
                                                                    SEEDLING_TYPES_NIST['OrganizationAffiliation.EmploymentMembership'],
                                                                    employee_relation_subject,
                                                                    bob,
                                                                    employee_relation_object,
                                                                    amazon,
                                                                    "http://www/test.org/assertions/7", system, 1.0)
        aifutils.mark_depends_on_hypothesis(g, bob_works_for_amazon, bob_lives_in_seattle_hypothesis)

        # under the background hypothesis that Bob lives in California, we believe he works for Google
        bob_lives_in_california = aifutils.make_relation_in_event_form(g, "http://www.test.edu/relations/3",
                                                                       SEEDLING_TYPES_NIST['Physical.Resident'],
                                                                       city_relation_subject,
                                                                       bob,
                                                                       city_relation_object,
                                                                       california,
                                                                       "http://www/test.org/assertions/8", system, 1.0)
        bob_lives_in_california_hypothesis = aifutils.make_hypothesis(g, "http://www.test.edu/hypotheses/2",
                                                                      [bob_lives_in_california], system)

        bob_works_for_google = aifutils.make_relation_in_event_form(g, "http://www.test.edu/relations/4",
                                                                    SEEDLING_TYPES_NIST['OrganizationAffiliation.EmploymentMembership'],
                                                                    employee_relation_subject,
                                                                    bob,
                                                                    employee_relation_object,
                                                                    google,
                                                                    "http://www/test.org/assertions/9", system, 1.0)
        aifutils.mark_depends_on_hypothesis(g, bob_works_for_google, bob_lives_in_california_hypothesis)
        self.new_file(g, "test_two_hypotheses.ttl")
        self.dump_graph(g, "Example of two hypotheses")


    def test_use_subgraph_confidences_to_show_mutually_exclusive_linked_event_argument_options(self):
        g = aifutils.make_graph()
        g.bind('ldcOnt', SEEDLING_TYPES_NIST.uri)

        # every AIF needs an object for the system responsible for creating it
        system = aifutils.make_system_with_uri(g, "http://www.test.edu/testSystem")

        # we make a resource for the event itself
        event = aifutils.make_event(g, "http://www.test.edu/events/1", system)

        # mark the event as a Personnel.Elect event; type is encoded separately so we can express uncertainty about type
        aifutils.mark_type(g, "http://www.test.edu/assertions/5", event, SEEDLING_TYPES_NIST['Conflict.Attack'], system, 1.0)

        # create the two entities involved in the event
        bob = aifutils.make_entity(g, "http://www.test.edu/entities/1", system)
        aifutils.mark_type(g, "http://www.test.edu/assertions/6", bob, SEEDLING_TYPES_NIST.Person, system, 1.0)

        fred = aifutils.make_entity(g, "http://www.test.edu/entities/2", system)
        aifutils.mark_type(g, "http://www.test.edu/assertions/7", fred, SEEDLING_TYPES_NIST.Person, system, 1.0)

        # we link all possible argument fillers to the event
        bob_hit_fred_assertions = [aifutils.mark_as_argument(g, event, URIRef(SEEDLING_TYPES_NIST['Conflict.Attack'] + "_Attacker"), bob, system, None),
                                   aifutils.mark_as_argument(g, event, URIRef(SEEDLING_TYPES_NIST['Conflict.Attack'] + "_Target"), fred, system, None)]

        fred_hit_bob_assertions = [aifutils.mark_as_argument(g, event, URIRef(SEEDLING_TYPES_NIST['Conflict.Attack'] + "_Attacker"), fred, system, None),
                                   aifutils.mark_as_argument(g, event, URIRef(SEEDLING_TYPES_NIST['Conflict.Attack'] + "_Target"), bob, system, None)]

        # then we mark these as mutually exclusive
        # we also mark confidence 0.2 that neither of these are true
        aifutils.mark_as_mutually_exclusive(g, { tuple(bob_hit_fred_assertions):0.6, tuple(fred_hit_bob_assertions):0.2}, system, 0.2)
        self.new_file(g, "test_use_subgraph_confidences_to_show_mutually_exclusive_linked_event_argument_options.ttl")
        self.dump_graph(g, "Example of subgraph confidences to show mutually exclusive linked event argument options")


    def test_create_seedling_event(self):
        g = aifutils.make_graph()
        # every AIF needs an object for the system responsible for creating it
        system = aifutils.make_system_with_uri(g, "http://www.test.edu/testSystem")

        # we make a resource for the event itself
        event = aifutils.make_event(g, "http://www.test.edu/events/1", system)

        # mark the event as a Personnel.Elect event; type is encoded separately so we can express
        # uncertainty about type
        event_type_string = "Personnel.Elect"
        aifutils.mark_type(g, "http://www.test.edu/assertions/5", event, SEEDLING_TYPES_NIST[event_type_string],
                           system, 1.0)

        # create the two entities involved in the event
        electee = aifutils.make_entity(g, "http://www.test.edu/entities/1", system)
        aifutils.mark_type(g, "http://www.test.edu/assertions/7", electee, SEEDLING_TYPES_NIST.Person, system, 1.0)

        election_country = aifutils.make_entity(g, "http://www.test.edu/entities/2", system)
        aifutils.mark_type(g, "http://www.test.edu/assertions/7", election_country,
                           SEEDLING_TYPES_NIST.GeopoliticalEntity, system, 1.0)

        # link those entities to the event
        aifutils.mark_as_argument(g, event, SEEDLING_TYPES_NIST[event_type_string] + "_Elect", electee, system,
                                  .785)
        aifutils.mark_as_argument(g, event, SEEDLING_TYPES_NIST[event_type_string] + "_Place", election_country, system,
                                  .589)
        self.new_file(g, "test_create_seedling_event.ttl")
        self.dump_graph(g, "Example of seedling event")


    def test_create_seedling_event_with_event_argument_uri(self):
        g = aifutils.make_graph()
        # every AIF needs an object for the system responsible for creating it
        system = aifutils.make_system_with_uri(g, "http://www.test.edu/testSystem")

        # we make a resource for the event itself
        event = aifutils.make_event(g, "http://www.test.edu/events/1", system)

        # mark the event as a Personnel.Elect event; type is encoded separately so we can express
        # uncertainty about type
        event_type_string = "Personnel.Elect"
        aifutils.mark_type(g, "http://www.test.edu/assertions/5", event, SEEDLING_TYPES_NIST[event_type_string],
                           system, 1.0)

        # create the two entities involved in the event
        electee = aifutils.make_entity(g, "http://www.test.edu/entities/1", system)
        aifutils.mark_type(g, "http://www.test.edu/assertions/7", electee, SEEDLING_TYPES_NIST.Person, system, 1.0)

        election_country = aifutils.make_entity(g, "http://www.test.edu/entities/2", system)
        aifutils.mark_type(g, "http://www.test.edu/assertions/7", election_country,
                           SEEDLING_TYPES_NIST.GeopoliticalEntity, system, 1.0)

        # link those entities to the event
        aifutils.mark_as_argument(g, event, SEEDLING_TYPES_NIST[event_type_string] + "_Elect", electee, system,
                                  .785, "http://www.test.edu/eventArgument/1")
        aifutils.mark_as_argument(g, event, SEEDLING_TYPES_NIST[event_type_string] + "_Place", election_country, system,
                                  .589, "http://www.test.edu/eventArgument/2")
        self.new_file(g, "test_create_seedling_event_with_event_argument_uri.ttl")
        self.dump_graph(g, "Example of seedling event with event assertion URI")


    def test_create_an_entity_with_image_justification_and_vector(self):
        g = aifutils.make_graph()
        g.bind('ldcOnt', SEEDLING_TYPES_NIST.uri)

        # every AIF needs an object for the system responsible for creating it
        system = aifutils.make_system_with_uri(g, "http://www.test.edu/testSystem")

        # it doesn't matter what URI we give entities, events, etc. so long as they are
        # unique
        entity = aifutils.make_entity(g, "http://www.test.edu/entities/1", system)

        # in order to allow uncertainty about the type of an entity, we don't mark an
        # entity's type directly on the entity, but rather make a separate assertion for it
        # its URI doesn't matter either
        type_assertion = aifutils.mark_type(g, "http://www.test.org/assertions/1", entity,
                                            SEEDLING_TYPES_NIST.Person, system, 1.0)

        # the justification provides the evidence for our claim about the entity's type
        # we attach this justification to both the type assertion and the entity object
        # itself, since it provides evidence both for the entity's existence and its type.
        # in TA1 -> TA2 communications, we attach confidences at the level of justifications
        # let's suppose we also have evidence from an image
        bb1 = Bounding_Box((123, 45), (167, 98))
        aifutils.mark_image_justification(g, [entity, type_assertion], "NYT_ENG_20181231_03",
                                          bb1, system, 0.123)

        # also we can link this entity to something in an external KB
        aifutils.link_to_external_kb(g, entity, "freebase.FOO", system, .398)

        vec = {"vector_type": "http://www.test.edu/systemX/personVector", "vector_data": [2.0, 7.5, 0.2, 8.1]}
        # let's mark our entity with some arbitrary system-private data. You can attach such data
        # to nearly anything
        aifutils.mark_private_data_with_vector(g, entity, system, vec)
        self.new_file(g, "test_create_an_entity_with_image_justification_and_vector.ttl")
        self.dump_graph(g, "Example of entity with image justification and vector")

    def test_make_entity(self):
        g = aifutils.make_graph()
        system = aifutils.make_system_with_uri(g, "http://www.test.edu/system")
        entity = aifutils.make_entity(g, "http://www.test.edu/entities/1", system)
        type_assertion = aifutils.mark_type(g, "http://www.test.edu/assertions/1", entity,
                                            SEEDLING_TYPES_NIST.Person, system, 1.0)

        aifutils.mark_text_justification(g, [entity, type_assertion], "NYT_ENG_20181231",
                                         42, 143, system, 0.973)

        self.new_file(g, "test_make_an_entity.ttl")
        self.dump_graph(g, "Example of creating an entity")
        self.assertEqual([type_assertion], aifutils.get_type_assertions(g, entity))


    def test_create_seedling_entity_with_alternate_names(self):
        g = aifutils.make_graph()

        # every AIF needs an object for the system responsible for creating it
        system = aifutils.make_system_with_uri(g, "http://www.test.edu/testSystem")

        entity = aifutils.make_entity(g, "http://www.test.edu/entities/1", system)

        # in order to allow uncertainty about the type of an entity, we don't mark an entity's type directly on the
        # entity, but rather make a separate assertion for it.
        type_assertion = aifutils.mark_type(g, "http://www.test.org/assertions/1", entity, SEEDLING_TYPES_NIST.Person,
                                            system, 1.0)

        # This is just a test to make sure that validation works for the different
        # mark types.  Rare that you would have all three with a single entity.
        aifutils.mark_name(g, entity, "Name One")
        aifutils.mark_name(g, entity, "N. One")
        aifutils.mark_name(g, entity, "N-Money")

        aifutils.mark_text_value(g, entity, "TextValue")

        aifutils.mark_numeric_value_as_double(g, entity, 100)
        aifutils.mark_numeric_value_as_long(g, entity, 100)
        aifutils.mark_numeric_value_as_string(g, entity, "100")

        self.new_file(g, "test_create_a_seedling_entity_with_alternate_names.ttl")
        self.dump_graph(g, "Example of seedling entity with alternate names")


    def test_create_compound_justification(self):
        g = aifutils.make_graph()
        system = aifutils.make_system_with_uri(g, "http://www.test.edu/system")

        event = aifutils.make_event(g, "https://tac.nist.gov/tracks/SM-KBP/2018/LdcAnnotations#V779961.00010", system)
        event_type_assertion = aifutils.mark_type(g, "https://tac.nist.gov/tracks/SM-KBP/2018/LdcAnnotations#assertion-1", event, SEEDLING_TYPES_NIST['Personnel.Elect'], system, 1.0)

        # create the two entities involved in the event
        putin = aifutils.make_entity(g, "https://tac.nist.gov/tracks/SM-KBP/2018/LdcAnnotations#E781167.00398", system)
        person_type_assertion = aifutils.mark_type(g, "https://tac.nist.gov/tracks/SM-KBP/2018/LdcAnnotations#assertion-2", putin, SEEDLING_TYPES_NIST.Person, system, 1.0)

        russia = aifutils.make_entity(g, "https://tac.nist.gov/tracks/SM-KBP/2018/LdcAnnotations#E779954.00004", system)
        gpe_type_assertion = aifutils.mark_type(g, "https://tac.nist.gov/tracks/SM-KBP/2018/LdcAnnotations#assertion-3", russia, SEEDLING_TYPES_NIST.GeopoliticalEntity, system, 1.0)

        # link those entities to the event
        electee_argument = aifutils.mark_as_argument(g, event, SEEDLING_TYPES_NIST['Personnel.Elect_Elect'], putin, system, 0.785, "https://tac.nist.gov/tracks/SM-KBP/2018/LdcAnnotations#assertion-4")
        place_argument = aifutils.mark_as_argument(g, event, SEEDLING_TYPES_NIST['Personnel.Elect_Place'], russia, system, 0.589, "https://tac.nist.gov/tracks/SM-KBP/2018/LdcAnnotations#assertion-5")


        # the justification provides the evidence for our claim about the entity's type
        # we attach this justification to both the type assertion and the entity object itself, since it provides
        # evidence both for the entity's existence and its type.
        # in TA1 -> TA2 communications, we attach confidences at the level of justifications
        text_justification = aifutils.make_text_justification(g, "NYT_ENG_20181231",
                                                              42, 143, system, 0.973)
        aifutils.mark_justification(g, person_type_assertion, text_justification)
        aifutils.mark_justification(g, putin, text_justification)
        aifutils.add_source_document_to_justification(g, text_justification, "NYT_PARENT_ENG_20181231_03")

        bb1 = Bounding_Box((123, 45), (167, 98))
        # let's suppose we also have evidence from an image
        image_justification = aifutils.make_image_justification(g, "NYT_ENG_20181231_03",
                                                                bb1, system, 0.123)
        bb2 = Bounding_Box((234, 56), (345, 101))
        # and also a video where the entity appears in a keyframe
        keyframe_video_justification = aifutils.make_keyframe_video_justification(g, "NYT_ENG_20181231_03", "keyframe ID",
                                                                                  bb2, system, .0234)
        #and also a video where the entity does not appear in a keyframe
        shot_video_justification = aifutils.make_shot_video_justification(g, "SOME_VIDEO", "some shot ID", system, 0.487)
        # and even audio!
        audio_justification = aifutils.make_audio_justification(g, "NYT_ENG_201181231", 4.566, 9.876, system, 0.789)

        # combine all justifications into single justifiedBy triple with new confidence
        aifutils.mark_compound_justification(g, [electee_argument], 
                                            [text_justification, image_justification, keyframe_video_justification, shot_video_justification, audio_justification],
                                            system, .321)

        aifutils.mark_compound_justification(g, [place_argument], [text_justification, image_justification], system, 0.543)

        self.new_file(g, "test_create_compound_justification.ttl")
        self.dump_graph(g, "Example of compound justification")


    def test_create_hierarchical_cluster(self):
        # we want to say that the cluster of Trump entities might be the same as the cluster of the president entities
        g = aifutils.make_graph()
        g.bind('ldcOnt', SEEDLING_TYPES_NIST.uri)

        #every AIF needs an object for the system responsible for creating it
        system = aifutils.make_system_with_uri(g, 'http://www.test.edu/testSystem')

        # create president entities
        president_usa = aifutils.make_entity(g, "http://www.test.edu/entities/1", system)
        aifutils.mark_type(g, "http://www.test.edu/assertions/1", president_usa, SEEDLING_TYPES_NIST.GeopoliticalEntity,
                           system, 1.0)
        aifutils.mark_name(g, president_usa, "the president")

        new_president = aifutils.make_entity(g, "http://www.test.edu/entities/2", system)
        aifutils.mark_type(g, "http://www.test.edu/assertions/2", president_usa, SEEDLING_TYPES_NIST.GeopoliticalEntity,
                           system, 1.0)
        aifutils.mark_name(g, president_usa, "the newly-inaugurated president")

        president_45 = aifutils.make_entity(g, "http://www.test.edu/entities/3", system)
        aifutils.mark_type(g, "http://www.test.edu/assertions/3", president_usa, SEEDLING_TYPES_NIST.GeopoliticalEntity,
                           system, 1.0)
        aifutils.mark_name(g, president_usa, "the 45th president")

        # cluster president entities
        president_cluster = aifutils.make_cluster_with_prototype(g, "http://www.test.edu/clusters/president",
                                                                 president_usa, system)

        aifutils.mark_as_possible_cluster_member(g, president_usa, president_cluster, 1, system)
        aifutils.mark_as_possible_cluster_member(g, new_president, president_cluster, .9, system)
        aifutils.mark_as_possible_cluster_member(g, president_45, president_cluster, .9, system)

        # create Trump entities
        donald_trump = aifutils.make_entity(g, "http://www.test.edu/entities/4", system)
        aifutils.mark_type(g, "http://www.test.edu/assertions/4", president_usa, SEEDLING_TYPES_NIST.Person, system, 1.0)
        aifutils.mark_name(g, president_usa, "Donald Trump")

        trump = aifutils.make_entity(g, "http://www.test.edu/entities/5", system)
        aifutils.mark_type(g, "http://www.test.edu/assertions/5", president_usa, SEEDLING_TYPES_NIST.Person, system, 1.0)
        aifutils.mark_name(g, president_usa, "Trump")

        # cluster trump entities
        trump_cluster = aifutils.make_cluster_with_prototype(g, "http://www.test.edu/clusters/trump", donald_trump, system)
        aifutils.mark_as_possible_cluster_member(g, donald_trump, trump_cluster, 1, system)
        aifutils.mark_as_possible_cluster_member(g, trump, trump_cluster, .9, system)

        aifutils.mark_as_possible_cluster_member(g, president_cluster, trump_cluster, .6, system)

        self.new_file(g, "test_create_hierarchical_cluster.ttl")
        self.dump_graph(g, "Seedling hierarchical cluster")

    def test_simple_hypothesis_with_cluster(self):
        g = aifutils.make_graph()
        g.bind('ldcOnt', SEEDLING_TYPES_NIST.uri)

        # every AIF needs an object for the system responsible for creating it
        system = aifutils.make_system_with_uri(g, 'http://www.test.edu/testSystem')
        # buk document entity
        buk = aifutils.make_entity(g, "E779954.00005", system)
        buk_is_weapon = aifutils.mark_type(g, "https://tac.nist.gov/tracks/SM-KBP/2018/LdcAnnotations#assertion-1", buk, SEEDLING_TYPES_NIST.Weapon, system, 1.0)

        # buk cross-document-entity
        buk_kb_entity = aifutils.make_entity(g, "https://tac.nist.gov/tracks/SM-KBP/2018/LdcAnnotations#E0084", system)
        buk_kb_is_weapon = aifutils.mark_type(g, "https://tac.nist.gov/tracks/SM-KBP/2018/LdcAnnotations#assertion-2", buk_kb_entity, SEEDLING_TYPES_NIST.Weapon, system, 1.0)

        # russia document entity
        russia = aifutils.make_entity(g, "https://tac.nist.gov/tracks/SM-KBP/2018/LdcAnnotations#E779954.00004", system)
        russia_is_gpe = aifutils.mark_type(g, "https://tac.nist.gov/tracks/SM-KBP/2018/LdcAnnotations#assertion-3", russia, SEEDLING_TYPES_NIST.GeopoliticalEntity, system, 1.0)

        # cluster buk
        buk_cluster = aifutils.make_cluster_with_prototype(g, "https://tac.nist.gov/tracks/SM-KBP/2018/LdcAnnotations#cluster-1", buk_kb_entity, system)
        buk_is_clustered = aifutils.mark_as_possible_cluster_member(g, buk, buk_cluster, .9, system)

        # Russia owns buk relation
        buk_is_russian = aifutils.make_relation(g, "https://tac.nist.gov/tracks/SM-KBP/2018/LdcAnnotations#R779959.00004", system)
        aifutils.mark_type(g, "https://tac.nist.gov/tracks/SM-KBP/2018/LdcAnnotations#assertion-4", buk_is_russian, SEEDLING_TYPES_NIST['GeneralAffiliation.APORA'], system, 1.0)
        buk_argument = aifutils.mark_as_argument(g, buk_is_russian, SEEDLING_TYPES_NIST['GeneralAffiliation.APORA_Affiliate'], buk, system, 1.0)
        russia_argument = aifutils.mark_as_argument(g, buk_is_russian, SEEDLING_TYPES_NIST['GeneralAffiliation.APORA_Affiliation'], russia, system, 1.0)

        # Russia owns buk hypothesis
        buk_is_russian_hypothesis = aifutils.make_hypothesis(g, "https://tac.nist.gov/tracks/SM-KBP/2018/LdcAnnotations#hypothesis-1", 
                                                            [buk, buk_is_weapon, buk_is_clustered, buk_is_russian, buk_argument, russia_argument], system)

        self.dump_graph(g, "Simple hypothesis with cluster")

    def test_simple_hypothesis_with_importance_with_cluster(self):
        g = aifutils.make_graph()
        g.bind('ldcOnt', SEEDLING_TYPES_NIST.uri)

        # every AIF needs an object for the system responsible for creating it
        system = aifutils.make_system_with_uri(g, 'http://www.test.edu/testSystem')
        # buk document entity
        buk = aifutils.make_entity(g, "E779954.00005", system)
        buk_is_weapon = aifutils.mark_type(g, "https://tac.nist.gov/tracks/SM-KBP/2018/LdcAnnotations#assertion-1", buk, SEEDLING_TYPES_NIST.Weapon, system, 1.0)

        # buk cross-document-entity
        buk_kb_entity = aifutils.make_entity(g, "https://tac.nist.gov/tracks/SM-KBP/2018/LdcAnnotations#E0084", system)
        buk_kb_is_weapon = aifutils.mark_type(g, "https://tac.nist.gov/tracks/SM-KBP/2018/LdcAnnotations#assertion-2", buk_kb_entity, SEEDLING_TYPES_NIST.Weapon, system, 1.0)

        # russia document entity
        russia = aifutils.make_entity(g, "https://tac.nist.gov/tracks/SM-KBP/2018/LdcAnnotations#E779954.00004", system)
        russia_is_gpe = aifutils.mark_type(g, "https://tac.nist.gov/tracks/SM-KBP/2018/LdcAnnotations#assertion-3", russia, SEEDLING_TYPES_NIST.GeopoliticalEntity, system, 1.0)

        # cluster buk
        buk_cluster = aifutils.make_cluster_with_prototype(g, "https://tac.nist.gov/tracks/SM-KBP/2018/LdcAnnotations#cluster-1", buk_kb_entity, system)
        buk_is_clustered = aifutils.mark_as_possible_cluster_member(g, buk, buk_cluster, .9, system)
        # add importance to the cluster
        aifutils.mark_importance(g, buk_cluster, 70)

        # Russia owns buk relation
        buk_is_russian = aifutils.make_relation(g, "https://tac.nist.gov/tracks/SM-KBP/2018/LdcAnnotations#R779959.00004", system)
        aifutils.mark_type(g, "https://tac.nist.gov/tracks/SM-KBP/2018/LdcAnnotations#assertion-4", buk_is_russian, SEEDLING_TYPES_NIST['GeneralAffiliation.APORA'], system, 1.0)
        buk_argument = aifutils.mark_as_argument(g, buk_is_russian, SEEDLING_TYPES_NIST['GeneralAffiliation.APORA_Affiliate'], buk, system, 1.0)
        russia_argument = aifutils.mark_as_argument(g, buk_is_russian, SEEDLING_TYPES_NIST['GeneralAffiliation.APORA_Affiliation'], russia, system, 1.0)
        # add importance to the statements
        aifutils.mark_importance(g, buk_argument, 94)
        aifutils.mark_importance(g, russia_argument, 100)

        # Russia owns buk hypothesis
        buk_is_russian_hypothesis = aifutils.make_hypothesis(g, "https://tac.nist.gov/tracks/SM-KBP/2018/LdcAnnotations#hypothesis-1", 
                                                            [buk, buk_is_weapon, buk_is_clustered, buk_is_russian, buk_argument, russia_argument], system)
        aifutils.mark_importance(g, buk_is_russian_hypothesis, 120)

        self.dump_graph(g, "Simple hypothesis with importance with cluster")

    def test_create_a_simple_cluster_with_handle(self):
        g = aifutils.make_graph()
        g.bind('ldcOnt', SEEDLING_TYPES_NIST.uri)

        # every AIF needs an object for the system responsible for creating it
        system = aifutils.make_system_with_uri(g, 'http://www.test.edu/testSystem')

        # Two people, probably the same person
        vladimir_putin = aifutils.make_entity(g, "http://www.test.edu/entities/1", system)
        aifutils.mark_type(g, "http://www.test.edu/assertions/1", vladimir_putin, SEEDLING_TYPES_NIST.Person,
                           system, 1.0)
        aifutils.mark_name(g, vladimir_putin, "Vladimir Putin")

        putin = aifutils.make_entity(g, "http://www.test.edu/entities/2", system)
        aifutils.mark_type(g, "http://www.test.edu/assertions/2", putin, SEEDLING_TYPES_NIST.Person,
                           system, 1.0)

        aifutils.mark_name(g, putin, "Путин")

        # create a cluster with prototype
        putin_cluster = aifutils.make_cluster_with_prototype(g, "http://www.test.edu/clusters/1", vladimir_putin, system, "Vladimir Putin")

        # person 1 is definitely in the cluster, person 2 is probably in the cluster
        aifutils.mark_as_possible_cluster_member(g, putin, putin_cluster, 0.71, system)

        self.dump_graph(g, "create a simple cluster with handle")

<<<<<<< HEAD
=======
    def test_create_an_entity_with_information_justification(self):
        g = aifutils.make_graph();
        g.bind('ldcOnt', SEEDLING_TYPES_NIST.uri)

        # every AIF needs an object for the system responsible for creating it
        system = aifutils.make_system_with_uri(g, 'http://www.test.edu/testSystem')

        # Two people, probably the same person
        vladimir_putin = aifutils.make_entity(g, "http://www.test.edu/entities/1", system)
        aifutils.mark_name(g, vladimir_putin, "Vladimir Putin")

        type_assertion = aifutils.mark_type(g, "http://www.test.org/assertions/1", vladimir_putin,
            SEEDLING_TYPES_NIST.Person, system, 1.0)

        text_justification_1 = aifutils.mark_text_justification(g, [vladimir_putin, type_assertion], "HC00002Z0", 0, 10, system, 1.0)
        aifutils.mark_informative_justification(g, vladimir_putin, text_justification_1)

        putin = aifutils.make_entity(g, "http://www.test.edu/entities/2", system)
        aifutils.mark_type(g, "http://www.test.edu/assertions/2", putin, SEEDLING_TYPES_NIST.Person,
                           system, 1.0)

        aifutils.mark_name(g, putin, "Путин")

        # create a cluster with prototype
        putin_cluster = aifutils.make_cluster_with_prototype(g, "http://www.test.edu/clusters/1", vladimir_putin, system, "Vladimir Putin")
        text_justification_2 = aifutils.mark_text_justification(g, [putin, type_assertion], "HC00002Z0", 0, 10, system, 1.0)
        aifutils.mark_informative_justification(g, putin_cluster, text_justification_2)

        # person 1 is definitely in the cluster, person 2 is probably in the cluster
        aifutils.mark_as_possible_cluster_member(g, putin, putin_cluster, 0.71, system)

        self.dump_graph(g, "create an entity and cluster with informative mention")


    def test_create_a_cluster_with_link_and_confidence(self):
        g = aifutils.make_graph()
        g.bind('ldcOnt', SEEDLING_TYPES_NIST.uri)

        # every AIF needs an object for the system responsible for creating it
        system = aifutils.make_system_with_uri(g, "http://www.test.edu/testSystem")

        putin = aifutils.make_entity(g, "http://www.test.edu/entities/1", system)
        aifutils.mark_type(g, "http://www.test.edu/assertions/1", putin, SEEDLING_TYPES_NIST.Person, 
                system, 1.0)
        aifutils.mark_name(g, putin, "Путин")
        
        vladimir_putin = aifutils.make_entity(g, "http://www.test.edu/entities/2", system)
        aifutils.mark_type(g, "http://www.test.edu/assertions/2", vladimir_putin, SEEDLING_TYPES_NIST.Person, 
                system, 1.0)
        aifutils.mark_name(g, vladimir_putin, "Vladimir Putin")

        # create a cluster with prototype
        putin_cluster = aifutils.make_cluster_with_prototype(g, "http://www.test.edu/clusters/1", vladimir_putin, system, "Vladimir Putin")

        # person 1 is definitely in the cluster, person 2 is probably in the cluster
        aifutils.mark_as_possible_cluster_member(g, putin, putin_cluster, 1.0, system)
        aifutils.mark_as_possible_cluster_member(g, vladimir_putin, putin_cluster, 0.71, system)

        # also we can link this entity to something in an external KB
        aifutils.link_to_external_kb(g, putin_cluster, "freebase.FOO", system, .398)

        self.dump_graph(g, "create a cluster with link and confidence")


    def test_read_and_write_turtle(self):
        print("test read and write turtle")

        # we want to say that the cluster of Trump entities might be the same as the cluster of the president entities
        g = aifutils.make_graph()
        g.bind('ldcOnt', SEEDLING_TYPES_NIST.uri)

        #every AIF needs an object for the system responsible for creating it
        system = aifutils.make_system_with_uri(g, 'http://www.test.edu/testSystem')

        # create president entities
        president_usa = aifutils.make_entity(g, "http://www.test.edu/entities/1", system)
        aifutils.mark_type(g, "http://www.test.edu/assertions/1", president_usa, SEEDLING_TYPES_NIST.GeopoliticalEntity,
                           system, 1.0)
        aifutils.mark_name(g, president_usa, "the president")

        new_president = aifutils.make_entity(g, "http://www.test.edu/entities/2", system)
        aifutils.mark_type(g, "http://www.test.edu/assertions/2", president_usa, SEEDLING_TYPES_NIST.GeopoliticalEntity,
                           system, 1.0)
        aifutils.mark_name(g, president_usa, "the newly-inaugurated president")

        president_45 = aifutils.make_entity(g, "http://www.test.edu/entities/3", system)
        aifutils.mark_type(g, "http://www.test.edu/assertions/3", president_usa, SEEDLING_TYPES_NIST.GeopoliticalEntity,
                           system, 1.0)
        aifutils.mark_name(g, president_usa, "the 45th president")

        # cluster president entities
        president_cluster = aifutils.make_cluster_with_prototype(g, "http://www.test.edu/clusters/president",
                                                                 president_usa, system)

        aifutils.mark_as_possible_cluster_member(g, president_usa, president_cluster, 1, system)
        aifutils.mark_as_possible_cluster_member(g, new_president, president_cluster, .9, system)
        aifutils.mark_as_possible_cluster_member(g, president_45, president_cluster, .9, system)

        # create Trump entities
        donald_trump = aifutils.make_entity(g, "http://www.test.edu/entities/4", system)
        aifutils.mark_type(g, "http://www.test.edu/assertions/4", president_usa, SEEDLING_TYPES_NIST.Person, system, 1.0)
        aifutils.mark_name(g, president_usa, "Donald Trump")

        trump = aifutils.make_entity(g, "http://www.test.edu/entities/5", system)
        aifutils.mark_type(g, "http://www.test.edu/assertions/5", president_usa, SEEDLING_TYPES_NIST.Person, system, 1.0)
        aifutils.mark_name(g, president_usa, "Trump")

        # cluster trump entities
        trump_cluster = aifutils.make_cluster_with_prototype(g, "http://www.test.edu/clusters/trump", donald_trump, system)
        aifutils.mark_as_possible_cluster_member(g, donald_trump, trump_cluster, 1, system)
        aifutils.mark_as_possible_cluster_member(g, trump, trump_cluster, .9, system)

        aifutils.mark_as_possible_cluster_member(g, president_cluster, trump_cluster, .6, system)

        # write graph to file
        file = open("../test_read_and_write.ttl", "wb")
        file.write(g.serialize(format='turtle'))
        file.close()

        # create new graph and read in file
        graph = Graph()
        graph.parse("../test_read_and_write.ttl", format='turtle')

        # verify that one of the trump entities exists in new graph object
        dtrump = URIRef("http://www.test.edu/entities/4")
        self.assertTrue((dtrump, None, None) in graph)

>>>>>>> c9b547b8

    def dump_graph(self, g, description):
        print("\n\n======================================\n"
              "{!s}\n"
              "======================================\n\n".format(description))
        serialization = BytesIO()
        # need .buffer because serialize will write bytes, not str
        g.serialize(destination=serialization, format='turtle')
        print(serialization.getvalue().decode('utf-8'))

if __name__ == '__main__':
    Examples.test_dir_path = os.environ.get("DIR_PATH", None)
    if Examples.test_dir_path is not None:
        if not os.path.exists(Examples.test_dir_path):
            Examples.test_dir_path = None
            print("Directory does not exist")
    else:
        print("Directory was not provided")
    unittest.main()<|MERGE_RESOLUTION|>--- conflicted
+++ resolved
@@ -624,8 +624,6 @@
 
         self.dump_graph(g, "create a simple cluster with handle")
 
-<<<<<<< HEAD
-=======
     def test_create_an_entity_with_information_justification(self):
         g = aifutils.make_graph();
         g.bind('ldcOnt', SEEDLING_TYPES_NIST.uri)
@@ -687,73 +685,9 @@
         # also we can link this entity to something in an external KB
         aifutils.link_to_external_kb(g, putin_cluster, "freebase.FOO", system, .398)
 
+        self.new_file(g, "create_")
         self.dump_graph(g, "create a cluster with link and confidence")
 
-
-    def test_read_and_write_turtle(self):
-        print("test read and write turtle")
-
-        # we want to say that the cluster of Trump entities might be the same as the cluster of the president entities
-        g = aifutils.make_graph()
-        g.bind('ldcOnt', SEEDLING_TYPES_NIST.uri)
-
-        #every AIF needs an object for the system responsible for creating it
-        system = aifutils.make_system_with_uri(g, 'http://www.test.edu/testSystem')
-
-        # create president entities
-        president_usa = aifutils.make_entity(g, "http://www.test.edu/entities/1", system)
-        aifutils.mark_type(g, "http://www.test.edu/assertions/1", president_usa, SEEDLING_TYPES_NIST.GeopoliticalEntity,
-                           system, 1.0)
-        aifutils.mark_name(g, president_usa, "the president")
-
-        new_president = aifutils.make_entity(g, "http://www.test.edu/entities/2", system)
-        aifutils.mark_type(g, "http://www.test.edu/assertions/2", president_usa, SEEDLING_TYPES_NIST.GeopoliticalEntity,
-                           system, 1.0)
-        aifutils.mark_name(g, president_usa, "the newly-inaugurated president")
-
-        president_45 = aifutils.make_entity(g, "http://www.test.edu/entities/3", system)
-        aifutils.mark_type(g, "http://www.test.edu/assertions/3", president_usa, SEEDLING_TYPES_NIST.GeopoliticalEntity,
-                           system, 1.0)
-        aifutils.mark_name(g, president_usa, "the 45th president")
-
-        # cluster president entities
-        president_cluster = aifutils.make_cluster_with_prototype(g, "http://www.test.edu/clusters/president",
-                                                                 president_usa, system)
-
-        aifutils.mark_as_possible_cluster_member(g, president_usa, president_cluster, 1, system)
-        aifutils.mark_as_possible_cluster_member(g, new_president, president_cluster, .9, system)
-        aifutils.mark_as_possible_cluster_member(g, president_45, president_cluster, .9, system)
-
-        # create Trump entities
-        donald_trump = aifutils.make_entity(g, "http://www.test.edu/entities/4", system)
-        aifutils.mark_type(g, "http://www.test.edu/assertions/4", president_usa, SEEDLING_TYPES_NIST.Person, system, 1.0)
-        aifutils.mark_name(g, president_usa, "Donald Trump")
-
-        trump = aifutils.make_entity(g, "http://www.test.edu/entities/5", system)
-        aifutils.mark_type(g, "http://www.test.edu/assertions/5", president_usa, SEEDLING_TYPES_NIST.Person, system, 1.0)
-        aifutils.mark_name(g, president_usa, "Trump")
-
-        # cluster trump entities
-        trump_cluster = aifutils.make_cluster_with_prototype(g, "http://www.test.edu/clusters/trump", donald_trump, system)
-        aifutils.mark_as_possible_cluster_member(g, donald_trump, trump_cluster, 1, system)
-        aifutils.mark_as_possible_cluster_member(g, trump, trump_cluster, .9, system)
-
-        aifutils.mark_as_possible_cluster_member(g, president_cluster, trump_cluster, .6, system)
-
-        # write graph to file
-        file = open("../test_read_and_write.ttl", "wb")
-        file.write(g.serialize(format='turtle'))
-        file.close()
-
-        # create new graph and read in file
-        graph = Graph()
-        graph.parse("../test_read_and_write.ttl", format='turtle')
-
-        # verify that one of the trump entities exists in new graph object
-        dtrump = URIRef("http://www.test.edu/entities/4")
-        self.assertTrue((dtrump, None, None) in graph)
-
->>>>>>> c9b547b8
 
     def dump_graph(self, g, description):
         print("\n\n======================================\n"
@@ -765,6 +699,8 @@
         print(serialization.getvalue().decode('utf-8'))
 
 if __name__ == '__main__':
+
+    # get directory path
     Examples.test_dir_path = os.environ.get("DIR_PATH", None)
     if Examples.test_dir_path is not None:
         if not os.path.exists(Examples.test_dir_path):
@@ -772,4 +708,5 @@
             print("Directory does not exist")
     else:
         print("Directory was not provided")
+
     unittest.main()