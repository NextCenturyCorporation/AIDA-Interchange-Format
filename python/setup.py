--- conflicted
+++ resolved
@@ -1,11 +1,7 @@
 from setuptools import setup, find_packages
 
 setup(name='aida-interchange',
-<<<<<<< HEAD
-      version='1.2.1',
-=======
       version='1.2.2.dev',
->>>>>>> 05f08f11
       author='Next Century Corporation',
       author_email='aif-support@nextcentury.com',
       description='AIDA Interchange Format',
