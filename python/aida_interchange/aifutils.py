import json
import uuid
from abc import ABCMeta, abstractmethod

from rdflib import URIRef, RDF, Graph, BNode, Literal, XSD

from aida_interchange.aida_rdf_ontologies import AIDA_ANNOTATION
from rdflib.plugins.sparql import prepareQuery

"""
A convenient interface for creating simple AIF graphs.

More complicated graphs will require direct manipulation of the RDF
"""

def make_graph():
    """
    Creates the underlying RDF model

    :returns: The RDF model
    :rtype: rdflib.graph.Graph
    """
    g = Graph()
    g.bind('aida', AIDA_ANNOTATION.uri)
    return g


def make_system_with_uri(graph, system_uri):
    """
    Create a resource representing the system which produced some data.

    Such a resource should be attached to all entities, events, event arguments, relations,
    sentiment assertions, confidences, justifications, etc. produced by a system. You should
    only create the system resource once; reuse the returned objects for all calls
    to [mark_system].

    :param rdflib.graph.Graph graph: The underlying RDF model
    :param str system_uri: A string URI representation of the system
    :returns: The created system resource
    :rtype: rdflib.term.URIRef
        
    """
    system = URIRef(system_uri)
    graph.add((system, RDF.type, AIDA_ANNOTATION.System))
    return system


def mark_system(g, to_mark_on, system):
    """
    Mark a resource as coming from the specified [system]

    :param rdflib.graph.Graph g: The underlying RDF model
    :param rdflib.term.BNode to_mark_on: The resource to mark as coming from the specified system
    :param rdflib.term.URIRef system: The system with which to mark the specified resource
    """
    g.add((to_mark_on, AIDA_ANNOTATION.system, system))


def mark_name(g, entity, name):
    """
    Mark [entity] as having the specified [name].

    :param rdflib.graph.Graph g: The underlying RDF model
    :param rdflib.term.URIRef entity: The resource to mark on
    :param str name: The string name with which to mark the specified resource
    """
    g.add((entity, AIDA_ANNOTATION.hasName,
           Literal(name, datatype=XSD.string)))


def mark_text_value(g, entity, text_value):
    """
    Mark [entity] as having the specified [text_value].

    :param rdflib.graph.Graph g: The underlying RDF model
    :param rdflib.term.URIRef entity: The resource to mark as having the specified text value
    :param str text_value: The string text value with which to mark the specified resource
    """
    g.add((entity, AIDA_ANNOTATION.textValue,
           Literal(text_value, datatype=XSD.string)))

def mark_numeric_value_as_string(g, entity, numeric_value):
    """
    Mark [entity] as having the specified [numeric_value] as string.

    :param rdflib.graph.Graph g: The underlying RDF model
    :param rdflib.term.URIRef entity: The resource to mark as having the specified numeric value
    :param str numeric_value: A string representation of a numeric value with which to 
         mark the specified resource
    """
    g.add((entity, AIDA_ANNOTATION.numericValue,
           Literal(numeric_value, datatype=XSD.string)))


def mark_numeric_value_as_double(g, entity, numeric_value):
    """
    Mark [entity] as having the specified [numeric_value] as double floating point.

    :param rdflib.graph.Graph g: The underlying RDF model
    :param rdflib.term.URIRef entity: The Resource to mark as having the specified numeric value
    :param str numeric_value: A double representation of a numeric value with which to mark the 
        specified resource
    """
    g.add((entity, AIDA_ANNOTATION.numericValue,
           Literal(numeric_value, datatype=XSD.double)))


def mark_numeric_value_as_long(g, entity, numeric_value):
    """
    Mark [entity] as having the specified [numeric_value] as long integer.

    :param rdflib.graph.Graph g: The underlying RDF model
    :param rdflib.term.URIRef entity: The resource to mark as having the specified numeric value
    :param str numeric_value: A long representation of a numeric value with which to mark the 
        specified resource
    """
    g.add((entity, AIDA_ANNOTATION.numericValue,
           Literal(numeric_value, datatype=XSD.long)))


def make_entity(g, entity_uri, system):
    """
    Create an entity.

    :param rdflib.graph.Graph g: The underlying RDF model
    :param rdflib.term.URIRef entity_uri: A unique string representing the uri. This can be any unique string.
    :param rdflib.term.URIRef system: The system object for the system which created this entity.
    :returns: The created entity resource
    :rtype: rdflib.term.URIRef
    """
    return _make_aif_resource(g, entity_uri, AIDA_ANNOTATION.Entity, system)


def mark_type(g, type_assertion_uri, entity_or_event, _type, system, confidence):
    """
    Mark an entity, event, or relation as having a specified type.
    
    This is marked with a separate assertion so that uncertainty about type can be expressed.
    In such a case, bundle together the type assertion resources returned by this method with
    [mark_as_mutually_exclusive].

    :param rdflib.graph.Graph g: The underlying RDF model
    :param rdflib.term.URIRef type_assertion_uri: The string URI of a type assertion 
        resource with which to mark the entity or event
    :param rdflib.term.URIRef entity_or_event: The entity, event, or relation to mark 
        as having the specified type
    :param rdflib.term.URIRef _type: The type of the entity, event, or relation being asserted
    :param rdflib.term.URIRef system: The system object for the system which created this entity
    :param float confidence: If not None, the confidence with which to mark the specified type
    :returns: The created type assertion resource
    :rtype: rdflib.term.URIRef 
    """
    type_assertion = _make_aif_resource(g, type_assertion_uri, RDF.Statement, system)
    g.add((type_assertion, RDF.subject, entity_or_event))
    g.add((type_assertion, RDF.predicate, RDF.type))
    g.add((type_assertion, RDF['object'], _type))
    mark_confidence(g, type_assertion, confidence, system)
    return type_assertion


def mark_justification(g, things_to_justify, justification):
    """
    Mark something as being justified by a particular justification.

    :param rdflib.graph.Graph g: The underlying RDF model
    :param list things_to_justify: The resource to be marked by the specified justification
    :param rdflib.term.BNode justification: The justification to be marked onto the 
        specified resource
    """
    if isinstance(things_to_justify, URIRef):
        things_to_justify = [things_to_justify]

    for thing in things_to_justify:
        g.add((thing, AIDA_ANNOTATION.justifiedBy, justification))


def make_text_justification(g, doc_id, start_offset, end_offset_inclusive,
                            system, confidence, uri_ref=None):
    """
    Create a justification from a particular snippet of text.

    :param rdflib.graph.Graph g: The underlying RDF model
    :param str doc_id: A string containing the document element (child) ID of the source 
        of the justification
    :param int start_offset: An integer offset within the document for the start of 
        the justification
    :param int end_offset_inclusive: An integer offset within the document for the end of 
        the justification
    :param rdflib.term.URIRef system: The system object for the system which made this 
        justification
    :param float confidence: The confidence with which to mark the justification
    :param str uri_ref: A string URI representation of the justification (Default is None)
    """
    if start_offset > end_offset_inclusive:
        raise RuntimeError('start_offset cannot be larger than end_offset_inclusive')
    if start_offset < 0:
        raise RuntimeError('start_offset must be a non-negative number')
    justification = _make_aif_justification(
        g, doc_id, AIDA_ANNOTATION.TextJustification, system, confidence,
        uri_ref)
    g.add((justification, AIDA_ANNOTATION.startOffset,
           Literal(start_offset, datatype=XSD.int)))
    g.add((justification, AIDA_ANNOTATION.endOffsetInclusive,
           Literal(end_offset_inclusive, datatype=XSD.int)))
    return justification


def mark_text_justification(g, things_to_justify, doc_id, start_offset,
                            end_offset_inclusive, system, confidence,
                            uri_ref=None):
    """
    Mark multiple things as being justified by a particular snippet of text.

    :param rdflib.graph.Graph g: The underlying RDF model
    :param list things_to_justify: A list of resources to be marked by the specified text 
        document
    :param str doc_id: A string containing the document element (child) ID of the source of 
        the justification
    :param int start_offset: An integer offset within the document for the start of 
        the justification
    :param int end_offset_inclusive: An integer offset within the document for the end of 
        the justification
    :param rdflib.term.URIRef system: The system object for the system which made this 
        justification
    :param float confidence: The confidence with which to mark the justification
    :param str uri_ref: A string URI representation of the justification (Default is None)
    """
    justification = make_text_justification(
        g, doc_id, start_offset, end_offset_inclusive, system, confidence,
        uri_ref)
    mark_justification(g, things_to_justify, justification)

    return justification


def mark_confidence(g, to_mark_on, confidence, system):
    """
    Mark a confidence value on a resource.

    :param rdflib.graph.Graph g: The underlying RDF model
    :param to_mark_on: The resource to mark with the specified confidence
    :param float confidence: The confidence with which to mark the resource
    :param rdflib.term.URIRef system: The system object for the system which marked this 
        confidence
    """
    confidence_blank_node = _make_aif_resource(g, None, AIDA_ANNOTATION.Confidence, system)
    g.add((confidence_blank_node, AIDA_ANNOTATION.confidenceValue,
           Literal(confidence, datatype=XSD.double)))
    g.add((to_mark_on, AIDA_ANNOTATION.confidence, confidence_blank_node))


def make_relation(g, relation_uri, system):
    """
    Create a relation.

    :param rdflib.graph.Graph g: The underlying RDF model
    :param str relation_uri: A unique string URI for the relation
    :param rdflib.term.URIRef system: The system object for the system which created the 
        specified relation
    :returns: The relaton object
    :rtype: rdflib.term.URIRef  
    """
    return _make_aif_resource(g, relation_uri, AIDA_ANNOTATION.Relation, system)


def make_relation_in_event_form(g, relation_uri, relation_type, subject_role, subject_resource, object_role,
                                object_resource, type_assertion_uri, system, confidence):
    """
    Make a relation of type [relation_type] between [subject_resource] and [object_resource] 
    in a form similar to that of an event: subjects and objects are explicitly linked to 
    relation via [subject_role] and [object_role], respectively.

    If [confidence] is not None the relation is marked with the given [confidence]

    :param rdflib.graph.Graph g: The underlying RDF model
    :param str relation_uri: A unique string URI for the specified relation
    :param rdflib.term.URIRef relation_type: The type of relation to make
    :param rdflib.term.URIRef subject_role: The role to link the specified subject to 
        the specified relation
    :param rdflib.term.URIRef subject_resource: The subject to which to link the specified 
        relation via the specified role
    :param rdflib.term.URIRef object_role: The role to link the specified object to 
        the specified relation
    :param rdflib.term.URIRef object_resource: The object to which to link the specified 
        relation via the specified role
    :param str type_assertion_uri: The string URI of a type assertion resource with which 
        to mark the relation
    :param rdflib.term.URIRef system: The system object for the system which created 
        the specified relation
    :param float confidence: If not None, the confidence with which to mark the specified 
        relation
    :returns: The created relation resource
    :rtype: rdflib.term.URIRef
    """
    relation = make_relation(g, relation_uri, system)
    mark_type(g, type_assertion_uri, relation, relation_type, system, confidence)
    mark_as_argument(g, relation, subject_role, subject_resource, system, confidence)
    mark_as_argument(g, relation, object_role, object_resource, system, confidence)
    return relation


def mark_as_argument(g, event_or_relation, argument_type, argument_filler, system, confidence, uri=None):
    """
    Mark an entity as filling an argument role for an event or relation. The argument assertion
    will be a blank node.

    :param rdflib.graph.Graph g: The underlying RDF model
    :param rdflib.term.URIRef event_or_relation: The event or relation for which to mark 
        the specified argument role
    :param rdflib.term.URIRef argument_type: The type (predicate) of the argument
    :param rdflib.term.URIRef argument_filler: The filler (object) of the argument
    :param rdflib.term.URIRef system: The system object for the system which created this 
        argument
    :param float confidence: If not None, the confidence with which to mark the specified 
        argument
    :param str uri: A unique string URI for the argument (Default is None)
    :returns: The created event or relation argument assertion
    :rtype: rdflib.term.BNode

    """
    arg_assertion = _make_aif_resource(g, uri, RDF.Statement, system)
    g.add((arg_assertion, RDF.subject, event_or_relation))
    g.add((arg_assertion, RDF.predicate, argument_type))
    g.add((arg_assertion, RDF['object'], argument_filler))
    if confidence is not None:
        mark_confidence(g, arg_assertion, confidence, system)
    return arg_assertion


def make_event(g, event_uri, system):
    """
    Create an event

    :param rdflib.graph.Graph g: The underlying RDF model
    :param str event_uri: A unique string URI for the event
    :param rdflib.term.URIRef system: The system object for the system which created 
        this event
    :returns: The created event resource
    :rtype: rdflib.term.URIRef
    """
    return _make_aif_resource(g, event_uri, AIDA_ANNOTATION.Event, system)


def mark_boundingbox(g, to_mark_on, boundingbox):
    """
    Mark the specified resource with the specified bounding box.

    :param rdflib.graph.Graph g: The underlying RDF model
    :param rdflib.term.BNode to_mark_on: The resource to mark with the specified bounding
        box
    :param rdflib.term.URIRef system: The system object for the system which marked this
         bounding box
    """
    bounding_box_resource = BNode()
    g.add((bounding_box_resource, RDF.type, AIDA_ANNOTATION.BoundingBox))
    g.add((bounding_box_resource, AIDA_ANNOTATION.boundingBoxUpperLeftX,
           Literal(boundingbox.upper_left[0], datatype=XSD.int)))
    g.add((bounding_box_resource, AIDA_ANNOTATION.boundingBoxUpperLeftY,
           Literal(boundingbox.upper_left[1], datatype=XSD.int)))
    g.add((bounding_box_resource, AIDA_ANNOTATION.boundingBoxLowerRightX,
           Literal(boundingbox.lower_right[0], datatype=XSD.int)))
    g.add((bounding_box_resource, AIDA_ANNOTATION.boundingBoxLowerRightY,
           Literal(boundingbox.lower_right[1], datatype=XSD.int)))

    g.add((to_mark_on, AIDA_ANNOTATION.boundingBox, bounding_box_resource))

    return bounding_box_resource


def make_image_justification(g, doc_id, boundingbox, system, confidence,
                             uri_ref=None):
    """
    Marks a justification for something appearing in an image.

    :param rdflib.graph.Graph g: The underlying RDF model
    :param str doc_id: A string containing the document element (child) ID of 
        the source of the justification
    :param aida_interchange.Bounding_Box.Bounding_Box boundingbox: A rectangular box 
        within the image that bounds the justification
    :param rdflib.term.URIRef system: The system object for the system which made 
        this justification
    :param float confidence: The confidence with which to mark the justification
    :param str uri_ref: A string URI representation of the image justification 
        (Default is None)
    :returns: The created image justification resource
    :rtype: rdflib.term.BNode
    """
    justification = _make_aif_justification(
        g, doc_id, AIDA_ANNOTATION.ImageJustification, system, confidence,
        uri_ref)
    mark_boundingbox(g, justification, boundingbox)
    return justification


def mark_image_justification(g, things_to_justify, doc_id, boundingbox, system,
                             confidence, uri_ref=None):
    """
    Mark multiple things as being justified by a particular image.

    :param rdflib.graph.Graph g: The underlying RDF model
    :param list things_to_justify: A list of resources to be marked by the 
        specified image document
    :param str doc_id: A string containing the document element (child) ID of 
        the source of the justification
    :param aida_interchange.Bounding_Box.Bounding_Box boundingbox: A rectangular box 
        within the image that bounds the justification
    :param rdflib.term.URIRef system: The system object for the system which marked
        this justification
    :param float confidence: The confidence with which to mark the justification
    :param str uri_ref: A string URI representation of the image justification 
        (Default is None)
    :returns: The created image justification resource
    :rtype: rdflib.term.BNode
    """
    justification = make_image_justification(g, doc_id, boundingbox, system,
                                             confidence, uri_ref)
    mark_justification(g, things_to_justify, justification)

    return justification


def make_audio_justification(g, doc_id, start_timestamp, end_timestamp, system,
                             confidence, uri_ref=None):
    """
    Make an audio justification.

    :param rdflib.graph.Graph g: The underlying RDF model
    :param str doc_id: A string containing the document element (child) ID of 
        the source of the justification
    :param float start_timestamp: A timestamp within the audio document where the 
        justification starts
    :param float end_timestamp: A timestamp within the audio document where the 
        justification ends
    :param rdflib.term.URIRef system: The system object for the system which made this 
        justification
    :param float confidence: The confidence with which to mark the justification
    :param str uri_ref: (Default is None)
    :returns: The created audio justification resource
    :rtype: rdflib.term.BNode
    """
    if start_timestamp > end_timestamp:
        raise RuntimeError("start_timestamp cannot be larger than end_timestamp")
    justification = _make_aif_justification(
        g, doc_id, AIDA_ANNOTATION.AudioJustification, system, confidence,
        uri_ref)
    g.add((justification, AIDA_ANNOTATION.startTimestamp,
           Literal(start_timestamp, datatype=XSD.double)))
    g.add((justification, AIDA_ANNOTATION.endTimestamp,
           Literal(end_timestamp, datatype=XSD.double)))

    return justification


def mark_audio_justification(g, things_to_justify, doc_id, start_timestamp,
                             end_timestamp, system, confidence, uri_ref=None):
    """
    Mark multiple things as being justified by appearing in an audio document.

    :param rdflib.graph.Graph g: The underlying RDF model
    :param list things_to_justify: A list of resources to be marked by the 
        specified audio document
    :param str doc_id: A string containing the document element (child) ID of 
        the source of the justification
    :param float start_timestamp: A timestamp within the audio document where the 
        justification starts
    :param float end_timestamp: A timestamp within the audio document where the 
        justification ends
    :param rdflib.term.URIRef system: The system object for the system which marked
        this justification
    :param float confidence: The confidence with which to mark the justification
    :param str uri_ref: A string URI representation of the audio justification 
        (Default is None)
    :returns: The created audio justification resource
    :rtype: rdflib.term.BNode
    """
    justification = make_audio_justification(
        g, doc_id, start_timestamp, end_timestamp, system, confidence, uri_ref)
    mark_justification(g, things_to_justify, justification)

    return justification


def make_keyframe_video_justification(g, doc_id, key_frame, boundingbox, system, confidence, uri_ref=None):
    """
    Create a justification from something appearing in a key frame of a video.

    :param rdflib.graph.Graph g: The underlying RDF model
    :param str doc_id: A string containing the document element (child) ID of 
        the source of the justification
    :param str key_frame: The string Id of the key frame of the specified video document
    :param aida_interchange.Bounding_Box.Bounding_Box boundingbox: A rectangular box within 
        the key frame that bounds the justification
    :param rdflib.term.URIRef system: The system object for the system which marked
        this justification
    :param float confidence: The confidence with which to mark the justification
    :param str uri_ref: A string URI representation of the video justification (Default is None)
    :returns: The created video justification resource
    :rtype: rdflib.term.BNode
    """
    justification = _make_aif_justification(
        g, doc_id, AIDA_ANNOTATION.KeyFrameVideoJustification, system,
        confidence, uri_ref)
    g.add((justification, AIDA_ANNOTATION.keyFrame,
           Literal(key_frame, datatype=XSD.string)))
    mark_boundingbox(g, justification, boundingbox)

    return justification


def mark_keyframe_video_justification(g, things_to_justify, doc_id, key_frame, boundingbox, system, confidence, uri_ref=None):
    """
    Mark multiple things as being justified by appearing in a key frame of a video.

    :param rdflib.graph.Graph g: The underlying RDF model
    :param list things_to_justify: A list of resources to be marked by the specified 
        video document
    :param str doc_id: A string containing the document element (child) ID of 
        the source of the justification
    :param str key_frame: The string Id of the key frame of the specified video document
    :param aida_interchange.Bounding_Box.Bounding_Box boundingbox: A rectangular box within 
        the key frame that bounds the justification
    :param rdflib.term.URIRef system: The system object for the system which marked
        this justification
    :param float confidence: The confidence with which to mark the justification
    :param str uri_ref: A string URI representation of the video justification (Default is None)
    :returns: The created video justification resource
    :rtype: rdflib.term.BNode
    """
    justification = make_keyframe_video_justification(g, doc_id, key_frame, boundingbox, system, confidence, uri_ref)
    mark_justification(g, things_to_justify, justification)

    return justification


def make_shot_video_justification(g, doc_id, shot_id, system, confidence,
                                  uri_ref=None):
    """
    Create a justification from something appearing in a video but not in a key frame.

    :param rdflib.graph.Graph g: The underlying RDF model
    :param str doc_id: A string containing the document element (child) ID of the 
        source of the justification
    :param rdflib.term.URIRef system: TThe system object for the system which made 
        this justification
    :param float confidence: The confidence with which to mark the justification
    :returns: The created video justification resource
    :rtype: rdflib.term.BNode
    """
    justification = _make_aif_justification(
        g, doc_id, AIDA_ANNOTATION.ShotVideoJustification, system, confidence,
        uri_ref)
    g.add((justification, AIDA_ANNOTATION.shot,
           Literal(shot_id, datatype=XSD.string)))

    return justification


def mark_shot_video_justification(g, things_to_justify, doc_id, shot_id, system,
                                  confidence, uri_ref=None):
    """
    Mark multiple things as being justified by appearing in a video but not in a key frame

    :param rdflib.graph.Graph g: The underlying RDF model
    :param list things_to_justify: A list of resources to be marked by the specified 
        video document
    :param str doc_id: A string containing the document element (child) ID of the 
        source of the justification
    :param rdflib.term.URIRef system: TThe system object for the system which made 
        this justification
    :param float confidence: The confidence with which to mark the justification
    :returns: The created video justification resource
    :rtype: rdflib.term.BNode
    """
    justification = make_shot_video_justification(g, doc_id, shot_id, system,
                                                  confidence, uri_ref)
    mark_justification(g, things_to_justify, justification)

    return justification


def mark_compound_justification(g, things_to_justify, justifications, system, confidence):
    """
    Combine justifications into single justifiedBy triple with new confidence.

    :param rdflib.graph.Graph g: The underlying RDF model
    :param list things_to_justify: A list of resources to be marked by the specified justifications
    :param list justifications: A list of resources that justify the resources to be marked
    :param rdflib.term.URIRef system: The system object for the system which made these justifications
    :param float confidence: The confidence with which to mark each justification
    :returns: The created compound justification resource
    :rtype: rdflib.term.BNode
    """
    compound_justification = _make_aif_resource(g, None, AIDA_ANNOTATION.CompoundJustification, system)
    mark_confidence(g, compound_justification, confidence, system)
    for justification in justifications:
        g.add((compound_justification, AIDA_ANNOTATION.containedJustification, justification))
    mark_justification(g, things_to_justify, compound_justification)
    return compound_justification

def add_source_document_to_justification(g, justification, source_document) :
    """
    Add a sourceDocument to a pre-existing justification

    :param rdflib.graph.Graph g: The underlying RDF model
    :param rdflib.term.BNode justification: A pre-existing justification resource
    :param str source_document: A string containing the source document (parent) ID
    :returns: The modified justification
    :rtype: rdflib.term.BNode
    """
    g.add((justification, AIDA_ANNOTATION.sourceDocument,
            Literal(source_document, datatype=XSD.string)))
    return justification


def make_cluster_with_prototype(g, cluster_uri, prototype, system, handle=None):
    """
    Create a "same-as" cluster.

    A same-as cluster is used to represent multiple entities which might be the same, but we
    aren't sure. (If we were sure, they would just be a single node).

    Every cluster requires a [prototype] - an entity or event that we are *certain* is in the
    cluster.

    :param rdflib.graph.Graph g: The underlying RDF model
    :param str cluster_uri: A unique String URI for the cluster
    :param rdflib.term.URIRef prototype: an entity, event, or relation that we are certain is in the cluster
    :param system: The system object for the system which created the specified cluster
    :param str handle: A string describing the cluster (Default is None)
    :returns: The cluster created
    :rtype: rdflib.term.URIRef
    """
    cluster = _make_aif_resource(g, cluster_uri, AIDA_ANNOTATION.SameAsCluster, system)
    g.add((cluster, AIDA_ANNOTATION.prototype, prototype))
    if handle is not None:
        g.add((cluster, AIDA_ANNOTATION.handle, Literal(handle, datatype=XSD.string)))
    return cluster

def mark_as_possible_cluster_member(g, possible_cluster_member, cluster, confidence, system):
    """
    Mark an entity or event as a possible member of a cluster.

    :param rdflib.graph.Graph g: The underlying RDF model
    :param rdflib.term.URIRef possible_cluster_member: The entity or event to mark as a possible 
        member of the specified cluster
    :param rdflib.term.URIRef cluster: The cluster to associate with the possible cluster member
    :param float confidence: The confidence with which to mark the cluster membership
    :param rdflib.term.URIRef system: The system object for the system which marked the specified cluster
    :returns: The cluster membership assertion
    :rtype: rdflib.term.BNode
    """
    cluster_member_assertion = _make_aif_resource(g, None, AIDA_ANNOTATION.ClusterMembership, system)
    g.add((cluster_member_assertion, AIDA_ANNOTATION.cluster, cluster))
    g.add((cluster_member_assertion, AIDA_ANNOTATION.clusterMember, possible_cluster_member))
    mark_confidence(g, cluster_member_assertion, confidence, system)
    return cluster_member_assertion


def make_hypothesis(g, hypothesis_uri, hypothesis_content, system):
    """
    Create a hypothesis

    You can then indicate that some other object depends on this hypothesis using mark_depends_on_hypothesis

    :param rdflib.graph.Graph g: The underlying RDF model
    :param str hypothesis_uri: A unique String URI for the hypothesis
    :param list hypothesis_content: A list of entities, relations, and arguments that contribute 
        to the hypothesis
    :param rdflib.term.URIRef system: The system object for the system which made the hypothesis
    :return: The hypothesis resource
    :rtype: rdflib.term.URIRef
    """
    if not hypothesis_content:
        raise RuntimeError("hypothesis_content cannot be empty")

    hypothesis = _make_aif_resource(g, hypothesis_uri, AIDA_ANNOTATION.Hypothesis, system)

    subgraph = BNode()
    g.add((subgraph, RDF.type, AIDA_ANNOTATION.Subgraph))

    for content in hypothesis_content:
        g.add((subgraph, AIDA_ANNOTATION.subgraphContains, content))

    g.add((hypothesis, AIDA_ANNOTATION.hypothesisContent, subgraph))
    return hypothesis


def mark_importance(g, resource, importance):
    """
    Mark [resource] as having the specified [importance] value.

    :param rdflib.graph.Graph g: The underlying RDF model
    :param rdflib.term.URIRef resource: The resource to mark with the specified importance
    :param float importance: The importance value with which to mark the specified Resource
    """
    g.add((resource, AIDA_ANNOTATION.importance, Literal(importance, datatype=XSD.double)))


def mark_informative_justification(g, resource, informative_justification):
    """
    Mark resource as having an informativeJustification value

    :param rdflib.graph.Graph g: The underlying RDF model
    :param resource: the resource to mark with the specified imporatance
    :param informative_justification: the justification which will be considered informative
    """
    g.add((resource, AIDA_ANNOTATION.informativeJustification , informative_justification))


def mark_depends_on_hypothesis(g, depender, hypothesis):
    """
    Mark an argument as depending on a hypothesis.

    :param rdflib.graph.Graph g: The underlying RDF model
    :param rdflib.term.URIRef depender: the argument that depends on the specified hypothesis
    :param rdflib.term.URIRef hyptothesis: The hypothesis upon which to depend
    """
    g.add((depender, AIDA_ANNOTATION.dependsOnHypothesis, hypothesis))


def mark_as_mutually_exclusive(g, alternatives, system, none_of_the_above_prob):
    """
    Mark the given resources as mutually exclusive.

    This is a special case of [markAsMutuallyExclusive] where the alternatives are 
    each single edges, so we simply wrap each edge in a collection and pass to 
    mark_as_mutually_exclusive.

    :param rdflib.graph.Graph g: The underlying RDF model
    :param dict alternatives: a dictionary of edges which form a sub-graph for
        an alternative to the confidence associated with an alternative.
    :param rdflib.term.URIRef system: The system object for the system which contains the 
        mutual exclusion
    :param float none_of_the_above_prob: if not None, the given confidence will be applied for
        the "none of the above" option.
    :returns: The created mutual exclusion assertion resource
    :rtype: rdflib.term.BNode
    """
    if len(alternatives) < 2:
        raise RuntimeError("alternatives cannot have less than 2 mutually exclusive things")

    mutual_exclusion_assertion = _make_aif_resource(g, None, AIDA_ANNOTATION.MutualExclusion, system)

    for (edges_for_alternative, confidence) in alternatives.items():
        alternative = BNode()
        g.add((alternative, RDF.type, AIDA_ANNOTATION.MutualExclusionAlternative))

        alternative_graph = BNode()
        g.add((alternative_graph, RDF.type, AIDA_ANNOTATION.Subgraph))
        for alt in edges_for_alternative:
            g.add((alternative_graph, AIDA_ANNOTATION.subgraphContains, alt))

        g.add((alternative, AIDA_ANNOTATION.alternativeGraph, alternative_graph))
        mark_confidence(g, alternative, confidence, system)

        g.add((mutual_exclusion_assertion, AIDA_ANNOTATION.alternative, alternative))

    if none_of_the_above_prob is not None:
        g.add((mutual_exclusion_assertion, AIDA_ANNOTATION.noneOfTheAbove,
               Literal(none_of_the_above_prob, datatype=XSD.double)))

    return mutual_exclusion_assertion


def mark_private_data(g, resource, json_content, system):
    """
    Mark data as private from JSON data. Private data should not contain document-level content features.
    Allowable private data include:

    - fringe type(s) for the KE
    - a vectorized representation of the KE, which cannot grow as the number of mentions/justifications for the KE
      increases, and from which a raw document (or significant portions thereof) cannot be recoverable
    - the number of documents that justify the KE
    - time stamps of justification documents
    - fringe type(s) for each image or shot, to describe features that are not represented explicitly in the
      ontology.  For example: Physical.LocatedNear.Inside(Arg1_Type=Person.Soldier, Arg2_Type=Facility.Hospital)

    The KE is not allowed to contain any strings from document text except for the strings in the HasName,
    NumericValue, and TextValue properties

    :param rdflib.graph.Graph g: The underlying RDF model
    :param rdflib.term.URIRef resource: The entity with which to associate private data
    :param str json_content: Valid JSON content (in key/value pairs) that represents the private data
    :param rdflib.term.URIRef system: The system object for the system which marks the private data
    :returns: The created private data resource
    :rtype: rdflib.term.BNode
    """
    private_data = _make_aif_resource(g, None, AIDA_ANNOTATION.PrivateData, system)
    g.add((private_data, AIDA_ANNOTATION.jsonContent,
           Literal(json_content, datatype=XSD.string)))

    g.add((resource, AIDA_ANNOTATION.privateData, private_data))

    return private_data

def mark_private_data_with_vector(g, resource, system, vector):
    """
    Mark data as private from vector data. Private data should not contain document-level content features.
    Allowable private data include:

    - fringe type(s) for the KE
    - a vectorized representation of the KE, which cannot grow as the number of mentions/justifications for the KE
      increases, and from which a raw document (or significant portions thereof) cannot be recoverable
    - the number of documents that justify the KE
    - time stamps of justification documents
    - fringe type(s) for each image or shot, to describe features that are not represented explicitly in the
      ontology.  For example: Physical.LocatedNear.Inside(Arg1_Type=Person.Soldier, Arg2_Type=Facility.Hospital)

    The KE is not allowed to contain any strings from document text except for the strings in the HasName,
    NumericValue, and TextValue properties

    :param rdflib.graph.Graph g: The underlying RDF model
    :param rdflib.term.URIRef resource: The entity with which to associate private data
    :param str vector: A string of numeric data that represents the private data
    :param rdflib.term.URIRef system: The system object for the system which marks the private data
    :returns: The created private data resource
    :rtype: rdflib.term.BNode
    :raises RuntimeError: if vector is None
    """
    if vector is None:
        raise RuntimeError("vector cannot be null")

    vector = json.dumps(vector)
    private_data = mark_private_data(g, resource, str(vector), system)
    return private_data

def link_to_external_kb(g, to_link, external_kb_id, system, confidence):
    """
    Link an entity to something in an external KB.

    :param rdflib.graph.Graph g: The underlying RDF model
    :param rdflib.term.URIRef to_link: The entity to which to link
    :param str external_kb_id: A unique String URI of the external KB
    :param rdflib.term.URIRef system: The system object for the system which make the link
    :param float confidence: If not None, the confidence with which to mark the linkage
    :returns: The created link assertion resource
    :rtype: rdflib.term.BNode
    """
    link_assertion = BNode()
    g.add((to_link, AIDA_ANNOTATION.link, link_assertion))
    g.add((link_assertion, RDF.type, AIDA_ANNOTATION.LinkAssertion))
    g.add((link_assertion, AIDA_ANNOTATION.linkTarget,
           Literal(external_kb_id, datatype=XSD.string)))
    mark_system(g, link_assertion, system)
    mark_confidence(g, link_assertion, confidence, system)
    return link_assertion


def _make_aif_resource(g, uri, class_type, system):
    """
    Helper function to create an event, relation, justification, etc. in the system.

    :param rdflib.graph.Graph g: The underlying RDF model
    :param str uri: The string URI of the resource
    :param rdflib.term.URIRef class_type: The class type of the resource
    :param rdflib.term.URIRef system: The system object for the system which marks the resource
    :returns: The created AIF resource
    :rtype: rdflib.term.BNode
    """
    if uri is None:
        resource = BNode()
    else:
        resource = URIRef(uri)
    g.add((resource, RDF.type, class_type))
<<<<<<< HEAD
    mark_system(g, resource, system)

=======
    if system is not None:
        mark_system(g, resource, system)
>>>>>>> 247adb34
    return resource


def _make_aif_justification(g, doc_id, class_type, system, confidence,
                            uri_ref=None):
    """
    Helper function to create a justification (text, image, audio, etc.) in the system.

    :param rdflib.graph.Graph g: The underlying RDF model
    :param str doc_id: A string containing the document element (child) ID of the source 
        of the justification
    :param rdflib.term.URIRef class_type: The class type of the resource
    :param rdflib.term.URIRef system: The system object for the system which marks the 
        justification
    :param float confidence: If not None, the confidence with which to mark the linkage
    :param str uri_ref: A string URI representation of the justification (Default is None)
    :returns: The created justification
    :rtype: rdflib.term.BNode
    """
    justification = _make_aif_resource(g, uri_ref, class_type, system)
    g.add((justification, AIDA_ANNOTATION.source,
           Literal(doc_id, datatype=XSD.string)))
    mark_confidence(g, justification, confidence, system)
    return justification

_TYPE_QUERY = prepareQuery("""SELECT ?typeAssertion WHERE {
  ?typeAssertion a rdf:Statement .
  ?typeAssertion rdf:predicate rdf:type .
  ?typeAssertion rdf:subject ?typedObject .
  }
  """)


def get_type_assertions(g, typed_object):
    """
    Retrieve all type assertions from an entity.

    :param rdflib.graph.Graph g: The underlying RDF model
    :param rdflib.term.URIRef typed_object: The entity from which to retrieve 
        type assertions
    :returns: A list of type assertions for the specified entity
    :rtype: list
    """
    query_result = g.query(_TYPE_QUERY, initBindings={'typedObject': typed_object})
    return [x for (x,) in query_result]


def get_confidences(g, confidenced_object):
    """
    Retrieve all confidence assertions from an entity.

    This does not get confidences attached to sub-graphs containing the object.

    :param rdflib.graph.Graph g: The underlying RDF model
    :param rdflib.term.URIRef confidenced_object: he entity from which to retrieve 
        confidence assertions
    :returns: A list of confidence assertions describing this object.
    :rtype: list
  """
    return list(g.objects(confidenced_object, AIDA_ANNOTATION.confidence))


def mark_ldc_time(g, to_mark, start, end, system):
    """
    Add LDC start and end time representation to an Event or Relation

    :param g: The underlying RDF model for the operation
    :param toMark: The Event or Realtion to add the LDC time data to
    :param start: containing the start time information
    :param end: containing the end time information
    :param system: The system object for the system which marks the time
    :return:
    """
    ldc_Time = _make_aif_resource(g, None, AIDA_ANNOTATION.LDCTime, system)
    g.add((ldc_Time, AIDA_ANNOTATION.start, start.make_aif_time_component(g)))
    g.add((ldc_Time, AIDA_ANNOTATION.end, end.make_aif_time_component(g)))

    g.add((to_mark, AIDA_ANNOTATION.ldcTime, ldc_Time))

    return ldc_Time<|MERGE_RESOLUTION|>--- conflicted
+++ resolved
@@ -375,7 +375,7 @@
     :param rdflib.graph.Graph g: The underlying RDF model
     :param str doc_id: A string containing the document element (child) ID of 
         the source of the justification
-    :param aida_interchange.Bounding_Box.Bounding_Box boundingbox: A rectangular box 
+    :param Bounding_Box boundingbox: A rectangular box 
         within the image that bounds the justification
     :param rdflib.term.URIRef system: The system object for the system which made 
         this justification
@@ -402,7 +402,7 @@
         specified image document
     :param str doc_id: A string containing the document element (child) ID of 
         the source of the justification
-    :param aida_interchange.Bounding_Box.Bounding_Box boundingbox: A rectangular box 
+    :param Bounding_Box boundingbox: A rectangular box 
         within the image that bounds the justification
     :param rdflib.term.URIRef system: The system object for the system which marked
         this justification
@@ -488,7 +488,7 @@
     :param str doc_id: A string containing the document element (child) ID of 
         the source of the justification
     :param str key_frame: The string Id of the key frame of the specified video document
-    :param aida_interchange.Bounding_Box.Bounding_Box boundingbox: A rectangular box within 
+    :param Bounding_Box boundingbox: A rectangular box within 
         the key frame that bounds the justification
     :param rdflib.term.URIRef system: The system object for the system which marked
         this justification
@@ -517,7 +517,7 @@
     :param str doc_id: A string containing the document element (child) ID of 
         the source of the justification
     :param str key_frame: The string Id of the key frame of the specified video document
-    :param aida_interchange.Bounding_Box.Bounding_Box boundingbox: A rectangular box within 
+    :param Bounding_Box boundingbox: A rectangular box within 
         the key frame that bounds the justification
     :param rdflib.term.URIRef system: The system object for the system which marked
         this justification
@@ -862,13 +862,8 @@
     else:
         resource = URIRef(uri)
     g.add((resource, RDF.type, class_type))
-<<<<<<< HEAD
-    mark_system(g, resource, system)
-
-=======
     if system is not None:
         mark_system(g, resource, system)
->>>>>>> 247adb34
     return resource
 
 
@@ -927,7 +922,7 @@
         confidence assertions
     :returns: A list of confidence assertions describing this object.
     :rtype: list
-  """
+    """
     return list(g.objects(confidenced_object, AIDA_ANNOTATION.confidence))
 
 
@@ -935,17 +930,22 @@
     """
     Add LDC start and end time representation to an Event or Relation
 
-    :param g: The underlying RDF model for the operation
-    :param toMark: The Event or Realtion to add the LDC time data to
-    :param start: containing the start time information
-    :param end: containing the end time information
-    :param system: The system object for the system which marks the time
-    :return:
-    """
-    ldc_Time = _make_aif_resource(g, None, AIDA_ANNOTATION.LDCTime, system)
-    g.add((ldc_Time, AIDA_ANNOTATION.start, start.make_aif_time_component(g)))
-    g.add((ldc_Time, AIDA_ANNOTATION.end, end.make_aif_time_component(g)))
-
-    g.add((to_mark, AIDA_ANNOTATION.ldcTime, ldc_Time))
-
-    return ldc_Time+    :param rdflib.graph.Graph g: The underlying RDF model
+    :param rdflib.term.URIRef to_mark: The Event or Realtion to add the LDC time data to
+    :param LDCTimeComponent start: containing the start time information
+    :param LDCTimeComponent end: containing the end time information
+    :param rdflib.term.URIRef  system: The system object for the system which marks the time
+    :returns: The LDCTimeComponent resource
+    :rtype: rdflib.term.BNode
+    """
+    ldc_time = _make_aif_resource(g, None, AIDA_ANNOTATION.LDCTime, system)
+    g.add((ldc_time, AIDA_ANNOTATION.start, start.make_aif_time_component(g)))
+    g.add((ldc_time, AIDA_ANNOTATION.end, end.make_aif_time_component(g)))
+
+    g.add((to_mark, AIDA_ANNOTATION.ldcTime, ldc_time))
+
+    print("to_mark", type(to_mark))
+    print("start", type(start))
+    print("end", type(end))
+    print("returns", type(ldc_time))
+    return ldc_time