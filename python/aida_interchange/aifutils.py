import json
import uuid
from abc import ABCMeta, abstractmethod

from rdflib import URIRef, RDF, Graph, BNode, Literal, XSD

from aida_rdf_ontologies import AIDA_ANNOTATION
from rdflib.plugins.sparql import prepareQuery

"""
A convenient interface for creating simple AIF graphs.

More complicated graphs will require direct manipulation of the RDF
"""

def make_graph():
    """
    Creates an RDF triple store

    :return: The created graph
    """
    g = Graph()
    g.bind('aida', AIDA_ANNOTATION.uri)
    return g


def make_system_with_uri(graph, system_uri):
    """
    Create a resource representing the system which produced some data.

    Such a resource should be attached to all entities, events, event arguments, relations,
    sentiment assertions, confidences, justifications, etc. produced by a system. You should
    only create the system resource once; reuse the returned objects for all calls
    to [markSystem].

    :return: The created system resource.
    """
    system = URIRef(system_uri)
    graph.add((system, RDF.type, AIDA_ANNOTATION.System))
    return system


def mark_system(g, to_mark_on, system):
    """
    Mark a resource as coming from the specified [system]
    """
    g.add((to_mark_on, AIDA_ANNOTATION.system, system))


def mark_name(g, entity, name):
    g.add((entity, AIDA_ANNOTATION.hasName,
           Literal(name, datatype=XSD.string)))


def mark_text_value(g, entity, text_value):
    g.add((entity, AIDA_ANNOTATION.textValue,
           Literal(text_value, datatype=XSD.string)))


def mark_numeric_value_as_string(g, entity, numeric_value):
    g.add((entity, AIDA_ANNOTATION.numericValue,
           Literal(numeric_value, datatype=XSD.string)))


def mark_numeric_value_as_double(g, entity, numeric_value):
    g.add((entity, AIDA_ANNOTATION.numericValue,
           Literal(numeric_value, datatype=XSD.double)))


def mark_numeric_value_as_long(g, entity, numeric_value):
    g.add((entity, AIDA_ANNOTATION.numericValue,
           Literal(numeric_value, datatype=XSD.long)))


def make_entity(g, entity_uri, system):
    """
    Create an entity.

    :param entity_uri: can be any unique string.
    :param system: The system object for the system which created this entity.
    :return: The created entity resource
    """
    return _make_aif_resource(g, entity_uri, AIDA_ANNOTATION.Entity, system)


def mark_type(g, type_assertion_uri, entity_or_event,
              _type, system, confidence):
    """
    Mark an entity or event as having a specified type.

    :return: The assertion resource
    """
    type_assertion = _make_aif_resource(g, type_assertion_uri, RDF.Statement, system)
    g.add((type_assertion, RDF.subject, entity_or_event))
    g.add((type_assertion, RDF.predicate, RDF.type))
    g.add((type_assertion, RDF['object'], _type))
    mark_confidence(g, type_assertion, confidence, system)
    return type_assertion


def mark_justification(g, things_to_justify, justification):
    if isinstance(things_to_justify, URIRef):
        things_to_justify = [things_to_justify]

    for thing in things_to_justify:
        g.add((thing, AIDA_ANNOTATION.justifiedBy, justification))


def make_text_justification(g, doc_id, start_offset, end_offset_inclusive,
                            system, confidence, uri_ref=None):
    if start_offset > end_offset_inclusive:
        raise RuntimeError('start_offset cannot be larger than end_offset_inclusive')
    if start_offset < 0:
        raise RuntimeError('start_offset must be a non-negative number')
    justification = _make_aif_justification(
        g, doc_id, AIDA_ANNOTATION.TextJustification, system, confidence,
        uri_ref)
    g.add((justification, AIDA_ANNOTATION.startOffset,
           Literal(start_offset, datatype=XSD.int)))
    g.add((justification, AIDA_ANNOTATION.endOffsetInclusive,
           Literal(end_offset_inclusive, datatype=XSD.int)))
    return justification


def mark_text_justification(g, things_to_justify, doc_id, start_offset,
                            end_offset_inclusive, system, confidence,
                            uri_ref=None):
    """
    Mark multiple things as being justified by a particular snippet of text.

    :return: The text justification resource created.
    """
    justification = make_text_justification(
        g, doc_id, start_offset, end_offset_inclusive, system, confidence,
        uri_ref)
    mark_justification(g, things_to_justify, justification)

    return justification


def mark_confidence(g, to_mark_on, confidence, system):
    """
    Mark a confidence value on a resource.

    """
    confidence_blank_node = _make_aif_resource(g, None, AIDA_ANNOTATION.Confidence, system)
    g.add((confidence_blank_node, AIDA_ANNOTATION.confidenceValue,
           Literal(confidence, datatype=XSD.double)))
    g.add((to_mark_on, AIDA_ANNOTATION.confidence, confidence_blank_node))


def make_relation(g, relation_uri, system):
    """
    Makes a relation of type [relationType] between [firstArg] and [secondArg].

    If [confidence] is non-null the relation is marked with the given [confidence]

    :return: The relaton object
    """
    return _make_aif_resource(g, relation_uri, AIDA_ANNOTATION.Relation, system)


def make_relation_in_event_form(g, relation_uri, relation_type, subject_role, subject_resource, object_role,
                                object_resource, type_assertion_uir, system, confidence):
    relation = make_relation(g, relation_uri, system)
    mark_type(g, type_assertion_uir, relation, relation_type, system, confidence)
    mark_as_argument(g, relation, subject_role, subject_resource, system, confidence)
    mark_as_argument(g, relation, object_role, object_resource, system, confidence)
    return relation


def mark_as_argument(g, event_or_relation, argument_type, argument_filler, system, confidence, uri=None):
    arg_assertion = _make_aif_resource(g, uri, RDF.Statement, system)
    g.add((arg_assertion, RDF.subject, event_or_relation))
    g.add((arg_assertion, RDF.predicate, argument_type))
    g.add((arg_assertion, RDF['object'], argument_filler))
    if confidence is not None:
        mark_confidence(g, arg_assertion, confidence, system)

    return arg_assertion


def make_event(g, event_uri, system):
    """
    Create an event\

    :param event_uri: can be any unique string.
    :param system: The system object for the system which created this event.

    :return: The event resource
    """
    return _make_aif_resource(g, event_uri, AIDA_ANNOTATION.Event, system)


def mark_boundingbox(g, to_mark_on, boundingbox):
    bounding_box_resource = BNode()
    g.add((bounding_box_resource, RDF.type, AIDA_ANNOTATION.BoundingBox))
    g.add((bounding_box_resource, AIDA_ANNOTATION.boundingBoxUpperLeftX,
           Literal(boundingbox.upper_left[0], datatype=XSD.int)))
    g.add((bounding_box_resource, AIDA_ANNOTATION.boundingBoxUpperLeftY,
           Literal(boundingbox.upper_left[1], datatype=XSD.int)))
    g.add((bounding_box_resource, AIDA_ANNOTATION.boundingBoxLowerRightX,
           Literal(boundingbox.lower_right[0], datatype=XSD.int)))
    g.add((bounding_box_resource, AIDA_ANNOTATION.boundingBoxLowerRightY,
           Literal(boundingbox.lower_right[1], datatype=XSD.int)))

    g.add((to_mark_on, AIDA_ANNOTATION.boundingBox, bounding_box_resource))

    return bounding_box_resource


def make_image_justification(g, doc_id, boundingbox, system, confidence,
                             uri_ref=None):
    justification = _make_aif_justification(
        g, doc_id, AIDA_ANNOTATION.ImageJustification, system, confidence,
        uri_ref)
    mark_boundingbox(g, justification, boundingbox)
    return justification


def mark_image_justification(g, things_to_justify, doc_id, boundingbox, system,
                             confidence, uri_ref=None):
    """
    Marks a justification for something appearing in an image

    :return: The created image justification resource
    """
    justification = make_image_justification(g, doc_id, boundingbox, system,
                                             confidence, uri_ref)
    mark_justification(g, things_to_justify, justification)

    return justification


def make_audio_justification(g, doc_id, start_timestamp, end_timestamp, system,
                             confidence, uri_ref=None):
    if start_timestamp > end_timestamp:
        raise RuntimeError("start_timestamp cannot be larger than end_timestamp")
    justification = _make_aif_justification(
        g, doc_id, AIDA_ANNOTATION.AudioJustification, system, confidence,
        uri_ref)
    g.add((justification, AIDA_ANNOTATION.startTimestamp,
           Literal(start_timestamp, datatype=XSD.double)))
    g.add((justification, AIDA_ANNOTATION.endTimestamp,
           Literal(end_timestamp, datatype=XSD.double)))

    return justification


def mark_audio_justification(g, things_to_justify, doc_id, start_timestamp,
                             end_timestamp, system, confidence, uri_ref=None):
    """
    Marks a justification for something referenced in audio

    :return: The created audio justification resource
    """
    justification = make_audio_justification(
        g, doc_id, start_timestamp, end_timestamp, system, confidence, uri_ref)
    mark_justification(g, things_to_justify, justification)

    return justification


def make_keyframe_video_justification(g, doc_id, key_frame, boundingbox, system, confidence, uri_ref=None):
    justification = _make_aif_justification(
        g, doc_id, AIDA_ANNOTATION.KeyFrameVideoJustification, system,
        confidence, uri_ref)
    g.add((justification, AIDA_ANNOTATION.keyFrame,
           Literal(key_frame, datatype=XSD.string)))
    mark_boundingbox(g, justification, boundingbox)

    return justification


def mark_keyframe_video_justification(g, things_to_justify, doc_id, key_frame, boundingbox, system, confidence, uri_ref=None):
    """
    Marks a justification for something appearing in a key frame of a video.

    :return: The justification resource
    """
    justification = make_keyframe_video_justification(g, doc_id, key_frame, boundingbox, system, confidence, uri_ref)
    mark_justification(g, things_to_justify, justification)

    return justification


def make_shot_video_justification(g, doc_id, shot_id, system, confidence,
                                  uri_ref=None):
    justification = _make_aif_justification(
        g, doc_id, AIDA_ANNOTATION.ShotVideoJustification, system, confidence,
        uri_ref)
    g.add((justification, AIDA_ANNOTATION.shot,
           Literal(shot_id, datatype=XSD.string)))

    return justification


def mark_shot_video_justification(g, things_to_justify, doc_id, shot_id, system,
                                  confidence, uri_ref=None):
    """
    Marks a justification for something appearing in a video but not in a key frame.

    :return: The justification resource
    """
    justification = make_shot_video_justification(g, doc_id, shot_id, system,
                                                  confidence, uri_ref)
    mark_justification(g, things_to_justify, justification)

    return justification


def mark_compound_justification(g, things_to_justify, justifications, system, confidence):
    """
    Combine justifications into single justifiedBy triple with new confidence.

    :param g: The underlying RDF model for the operation
    :param things_to_justify: A list of resources to be marked by the specified justifications
    :param justifications: A list of resources that justify the resources to be marked
    :param system: The system object for the system which made these justifications
    :param confidence: The confidence with which to mark each justification

    :return: The created compound justification resource
    """
    compound_justification = _make_aif_resource(g, None, AIDA_ANNOTATION.CompoundJustification, system)
    mark_confidence(g, compound_justification, confidence, system)
    for justification in justifications:
        g.add((compound_justification, AIDA_ANNOTATION.containedJustification, justification))
    mark_justification(g, things_to_justify, compound_justification)
    return compound_justification


<<<<<<< HEAD
def make_cluster_with_prototype(g, cluster_uri, prototype, system, handle=None):
=======
def add_source_document_to_justification(g, justification, source_document) :
    """
    Add a sourceDocument to a pre-existing justification

    :param g: The underlying RDF model for the operation
    :param justification: A pre-existing justification resource
    :param source_document: A string containing the source document (parent) ID

    :return: The modified justification
    """
    g.add((justification, AIDA_ANNOTATION.sourceDocument, 
            Literal(source_document, datatype=XSD.string)))
    return justification


def make_cluster_with_prototype(g, cluster_uri, prototype, system):
>>>>>>> 0172c2c2
    """
    Create a "same-as" cluster.

    A same-as cluster is used to represent multiple entities which might be the same, but we
    aren't sure. (If we were sure, they would just be a single node).

    Every cluster requires a [prototype] - an entity or event that we are *certain* is in the
    cluster.

    :return: The cluster created
    """
    cluster = _make_aif_resource(g, cluster_uri, AIDA_ANNOTATION.SameAsCluster, system)
    g.add((cluster, AIDA_ANNOTATION.prototype, prototype))
    if handle is not None:
        g.add((cluster, AIDA_ANNOTATION.handle, Literal(handle, datatype=XSD.string)))
    return cluster

def mark_as_possible_cluster_member(g, possible_cluster_member, cluster, confidence, system):
    """
    Mark an entity or event as a possible member of a cluster.

    :return: The cluster membership assertion
    """
    cluster_member_assertion = _make_aif_resource(g, None, AIDA_ANNOTATION.ClusterMembership, system)
    g.add((cluster_member_assertion, AIDA_ANNOTATION.cluster, cluster))
    g.add((cluster_member_assertion, AIDA_ANNOTATION.clusterMember, possible_cluster_member))
    mark_confidence(g, cluster_member_assertion, confidence, system)
    return cluster_member_assertion


def make_hypothesis(g, hypothesis_uri, hypothesis_content, system):
    """
    Create a hypothesis

    You can then indicate that some other object depends on this hypothesis using mark_depends_on_hypothesis

    :return: The hypothesis resource.
    """
    if not hypothesis_content:
        raise RuntimeError("hypothesis_content cannot be empty")

    hypothesis = _make_aif_resource(g, hypothesis_uri, AIDA_ANNOTATION.Hypothesis, system)

    subgraph = BNode()
    g.add((subgraph, RDF.type, AIDA_ANNOTATION.Subgraph))

    for content in hypothesis_content:
        g.add((subgraph, AIDA_ANNOTATION.subgraphContains, content))

    g.add((hypothesis, AIDA_ANNOTATION.hypothesisContent, subgraph))
    return hypothesis


def mark_importance(g, resource, importance):
    """
    Mark resource as having an importance value
    """
    g.add((resource, AIDA_ANNOTATION.importance, Literal(importance, datatype=XSD.int)))


def mark_depends_on_hypothesis(g, depender, hypothesis):
    g.add((depender, AIDA_ANNOTATION.dependsOnHypothesis, hypothesis))


def mark_as_mutually_exclusive(g, alternatives, system, none_of_the_above_prob):
    """
    Mark the given resources as mutually exclusive.

    :param alternatives: a map from the collection of edges which form a sub-graph for
    an alternative to the confidence associated with an alternative.
    :param system: The system object for the system which contains the mutual exclusion
    :param none_of_the_above_prob: if not None, the given confidence will be applied for
    the "none of the above" option.
    :return: The mutual exclusion assertion.
    """
    if len(alternatives) < 2:
        raise RuntimeError("alternatives cannot have less than 2 mutually exclusive things")

    mutual_exclusion_assertion = _make_aif_resource(g, None, AIDA_ANNOTATION.MutualExclusion, system)

    for alts in alternatives:
        alternative = BNode()
        g.add((alternative, RDF.type, AIDA_ANNOTATION.MutualExclusionAlternative))

        alternative_graph = BNode()
        g.add((alternative_graph, RDF.type, AIDA_ANNOTATION.Subgraph))
        for alt in alts[0]:
            g.add((alternative_graph, AIDA_ANNOTATION.subgraphContains, alt))

        g.add((alternative, AIDA_ANNOTATION.alternativeGraph, alternative_graph))
        mark_confidence(g, alternative, alts[1], system)

        g.add((mutual_exclusion_assertion, AIDA_ANNOTATION.alternative, alternative))

    if none_of_the_above_prob is not None:
        g.add((mutual_exclusion_assertion, AIDA_ANNOTATION.noneOfTheAbove,
               Literal(none_of_the_above_prob, datatype=XSD.double)))

    return mutual_exclusion_assertion


def mark_private_data(g, resource, json_content, system):
    private_data = _make_aif_resource(g, None, AIDA_ANNOTATION.PrivateData, system)
    g.add((private_data, AIDA_ANNOTATION.jsonContent,
           Literal(json_content, datatype=XSD.string)))

    g.add((resource, AIDA_ANNOTATION.privateData, private_data))

    return private_data

def mark_private_data_with_vector(g, resource, system, vector):
    """

    :param g:
    :param resource:
    :param system: The system object
    :param vector: vector data and vector type in dictionary
    :return:
    """
    if vector is None:
        raise RuntimeError("vector cannot be null")

    vector = json.dumps(vector)
    private_data = mark_private_data(g, resource, str(vector), system)

    return private_data

def link_to_external_kb(g, to_link, external_kb_id, system, confidence):
    link_assertion = BNode()
    g.add((to_link, AIDA_ANNOTATION.link, link_assertion))
    g.add((link_assertion, RDF.type, AIDA_ANNOTATION.LinkAssertion))
    g.add((link_assertion, AIDA_ANNOTATION.linkTarget,
           Literal(external_kb_id, datatype=XSD.string)))
    mark_system(g, link_assertion, system)
    mark_confidence(g, link_assertion, confidence, system)
    return link_assertion


def _make_aif_resource(g, uri, class_type, system):
    if uri is None:
        resource = BNode()
    else:
        resource = URIRef(uri)
    g.add((resource, RDF.type, class_type))
    mark_system(g, resource, system)
    return resource


def _make_aif_justification(g, doc_id, class_type, system, confidence,
                            uri_ref=None):
    justification = _make_aif_resource(g, uri_ref, class_type, system)
    g.add((justification, AIDA_ANNOTATION.source,
           Literal(doc_id, datatype=XSD.string)))
    mark_confidence(g, justification, confidence, system)
    return justification

_TYPE_QUERY = prepareQuery("""SELECT ?typeAssertion WHERE {
  ?typeAssertion a rdf:Statement .
  ?typeAssertion rdf:predicate rdf:type .
  ?typeAssertion rdf:subject ?typedObject .
  }
  """)


def get_type_assertions(g, typed_object):
    """
    Get all types associated with an AIF object.

    :return: A list of type assertions describing this object.
    """
    query_result = g.query(_TYPE_QUERY, initBindings={'typedObject': typed_object})
    return [x for (x,) in query_result]


def get_confidences(g, confidenced_object):
    """
    Get all confidence structures associated with an AIF object.

    This does not get confidences attached to sub-graphs containing the object.

    :return: A list of confidence assertions describing this object.
  """
    return list(g.objects(confidenced_object, AIDA_ANNOTATION.confidence))<|MERGE_RESOLUTION|>--- conflicted
+++ resolved
@@ -329,9 +329,7 @@
     return compound_justification
 
 
-<<<<<<< HEAD
 def make_cluster_with_prototype(g, cluster_uri, prototype, system, handle=None):
-=======
 def add_source_document_to_justification(g, justification, source_document) :
     """
     Add a sourceDocument to a pre-existing justification
@@ -342,13 +340,12 @@
 
     :return: The modified justification
     """
-    g.add((justification, AIDA_ANNOTATION.sourceDocument, 
+    g.add((justification, AIDA_ANNOTATION.sourceDocument,
             Literal(source_document, datatype=XSD.string)))
     return justification
 
 
 def make_cluster_with_prototype(g, cluster_uri, prototype, system):
->>>>>>> 0172c2c2
     """
     Create a "same-as" cluster.
 
