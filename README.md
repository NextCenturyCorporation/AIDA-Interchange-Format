--- conflicted
+++ resolved
@@ -77,12 +77,7 @@
 |`--nist-ta3` | validate against the NIST hypothesis restrictions (implies `--nist`) |
 |`-o` | Save validation report model to a file.  `KB.ttl` would result in `KB-report.txt`. Output defaults to stderr. |
 |`-h, --help` | This help and usage text |
-<<<<<<< HEAD
-|`--pm` | Enable progress monitor that shows ongoing validation progress |
-|`--abort [num]` | Abort validation after `[num]` SHACL violations, or three violations if `[num]` is omitted. |
-=======
 |`--abort [num]` | Abort validation after `[num]` SHACL violations (num > 2), or three violations if `[num]` is omitted. |
->>>>>>> f7f017b0
 |`-f FILE ...` | validate the specified file(s) with a `.ttl` suffix |
 |`-d DIRNAME` | validate all `.ttl` files in the specified directory |
 
